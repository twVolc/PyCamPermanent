# -*- coding:utf-8 -*-

"""Contains a number of miscellaneous GUI classes for use"""
import pycam.gui.cfg as cfg
from pycam.setupclasses import pycam_details, FileLocator

import tkinter as tk
from tkinter import messagebox
from tkinter import font
import tkinter.ttk as ttk

from PIL import ImageTk, Image
import time
import threading
import os
import socket


class About:
    """Class to create a tkinter frame containing the details of PyCam"""
    def __init__(self):
        info = ['PyCam v{}'.format(pycam_details['version']), 'Built on {}'.format(pycam_details['date'])]

        messagebox.showinfo('About Pycam', "\n".join(info))


class Indicator:
    """
    An indicator widget which turns off and on. Has the functionality to generate multiple instances of the
    indicator, so that it can be placed in numerous places in the GUI
    """
    def __init__(self, initiate=False):
        self.indicators = []
        self.frames = []
        self.labels = []
        self.buttons = []
        self.size = (40, 40)

        self.connected = False

        self.sock = cfg.sock

        if initiate:
            self.initiate_indicator()

    def add_font(self, font):
        """Add font to be used for connection display"""
        self.font = font

    def initiate_indicator(self):
        """Initates class - only to be done after tk is running, otherwise an error is thrown"""
        self.img_on = ImageTk.PhotoImage(Image.open(FileLocator.GREEN_LED).resize(self.size, Image.ANTIALIAS))
        self.img_off = ImageTk.PhotoImage(Image.open(FileLocator.RED_LED).resize(self.size, Image.ANTIALIAS))

    def generate_indicator(self, frame):
        """Generates a new widget"""
        self.frames.append(ttk.Frame(frame))
        self.indicators.append(tk.Canvas(self.frames[-1], width=self.size[0], height=self.size[1], bd=0, highlightthickness=0))
        self.indicators[-1].create_image(0, 0, image=self.img_off, anchor='nw', tags='IMG')
        self.indicators[-1].grid(row=0, column=0, rowspan=2, sticky='nsew')
        self.labels.append(ttk.Label(self.frames[-1], text='No Instrument Connected', font=self.font))
        # self.labels.append(ttk.Label(self.frames[-1], text='No Instrument Connected', style='bold.TLabel'))
        self.labels[-1].grid(row=0, column=1, padx=5)
        self.buttons.append(ttk.Button(self.frames[-1], text='Connect', command=self.connect_sock))
        self.buttons[-1].grid(row=1, column=1, padx=5, sticky='ew')

    def indicator_on(self):
        """Changes all widgets to on state"""
        # Bool flag for connection
        self.connected = True

        x = 0
        for widget in self.indicators:
            widget.delete('IMG')
            widget.create_image(0, 0, image=self.img_on, anchor='nw', tags='IMG')
            self.labels[x].configure(text='Instrument Connected')
            self.buttons[x].configure(text='Disconnect', command=self.disconnect_sock)
            x += 1

    def indicator_off(self):
        """Changes all widgets to off state"""
        # Bool flag for connection
        self.connected = False

        x = 0
        for widget in self.indicators:
            widget.delete('IMG')
            widget.create_image(0, 0, image=self.img_off, anchor='nw', tags='IMG')
            self.labels[x].configure(text='No Instrument Connected')
            self.buttons[x].configure(text='Connect', command=self.connect_sock)
            x += 1

    # def connecting(self):
    #     """Changes label to connecting status"""
    #     for widget in self.labels:
    #         widget.configure(text='Connecting...')

    def connect_sock(self):
        """Attempts to connect to socket - threads connection attempt and will timeout after given time"""
        if self.connected:
            messagebox.showerror('Connection Error', 'Instrument already connected')
            return

        try:
<<<<<<< HEAD
            self.sock.connect_socket_try_all(timeout=5)
=======
            self.sock.close_socket()    # Close socket first, might avoid issues
            self.sock.connect_socket_timeout(timeout=5)
>>>>>>> d2c5b7eb

            cmd = self.sock.encode_comms({'LOG': 0})
            self.sock.send_comms(self.sock.sock, cmd)
            reply = self.sock.recv_comms(self.sock.sock)
            reply = self.sock.decode_comms(reply)
            if reply != {'LOG': 0}:
                print('Unrecognised socket reply')
                raise ConnectionError
            else:
                print('Got pycam handshake reply')
        except (ConnectionError, socket.error) as e:
            print(e)
            self.indicator_off()
            messagebox.showerror('Connection failed', 'Unable to connect to instrument.\n\n'
                                                      'Please check connection settings are correct \n'
                                                      'and the instrument is available on the network.')
            return

        # If the connection was made successfully we turn the indicator on
        self.indicator_on()

        # Setup function to receive from the socket
        cfg.recv_comms.thread_func()

        # Setup function to send comms to socket
        cfg.send_comms.thread_func()

        # Retrieve current instrument settings straight away
        cfg.send_comms.q.put({'LOG': 1})

    def disconnect_sock(self):
        """Closes socket if we are connected"""
        if not self.connected:
            messagebox.showerror('Connection Error', 'No connection was present to disconnect from.')

        self.sock.close_socket()

        # Set indicator to off
        self.indicator_off()


class NoInstrumentConnected:
    """Class to create a tkinter frame containing the details of PyCam"""
    def __init__(self):
        self.frame = tk.Toplevel()
        self.frame.title('Connect to instrument')

        label = ttk.Label(self.frame, text='No instrument connected.')
        label.pack(padx=5, pady=5)
        label = ttk.Label(self.frame, text='Please first connect to instrument before attempting shutdown')
        label.pack(padx=5, pady=5)

        button = ttk.Button(self.frame, text='Ok', command=self.close)
        button.pack(padx=5, pady=5)

    def close(self):
        """Closes widget"""
        self.frame.destroy()


class MessageWindow:
    """Class to create a tkinter frame for GUI messages to be printed to

    Parameters
    ----------
    parent: tk.Frame
        Master frame of widget
    """

    def __init__(self, main_gui, parent):
        self.main_gui = main_gui
        self.frame = ttk.Frame(parent, relief=tk.GROOVE, borderwidth=2)
        self.mess_sep = '\n'
        self.mess_start = '>> '
        self.message_holder = self.mess_start + self.mess_sep
        self.num_messages = 30

        self.text = tk.Text(self.frame)

        self.title = ttk.Label(self.frame, text='Messages:', anchor="w", font=self.main_gui.main_font)
        self.title.pack(side="top", fill='both')
        self.canvas = tk.Canvas(self.frame, borderwidth=0)
        self.mess_frame = ttk.Frame(self.canvas)
        self.vsb = tk.Scrollbar(self.frame, orient="vertical", command=self.canvas.yview)
        self.canvas.configure(yscrollcommand=self.vsb.set)
        self.hsb = tk.Scrollbar(self.frame, orient="horizontal", command=self.canvas.xview)
        self.canvas.configure(xscrollcommand=self.hsb.set)

        self.vsb.pack(side="right", fill="y")
        self.hsb.pack(side="bottom", fill="x")
        self.canvas.pack(side="left", fill="both", expand=True)
        self.canvas.create_window((1, 5), window=self.mess_frame, anchor="nw", tags=self.mess_frame)

        self.mess_frame.bind("<Configure>", self.on_frame_configure)
        self.init_message()

    def on_frame_configure(self, event):
        self.canvas.configure(scrollregion=self.canvas.bbox("all"))

    def init_message(self):
        """Startup message"""
        self.row = 0
        lab = ttk.Label(self.mess_frame, text='Welcome to PyCamUV', font=self.main_gui.main_font)
        lab.grid(row=self.row, column=0, sticky='w')
        self.row += 1
        lab = ttk.Label(self.mess_frame, text='PyCamUV v' + pycam_details['version'], font=self.main_gui.main_font)
        lab.grid(row=self.row, column=0, sticky='w')
        self.row += 1


        for i in range(self.num_messages):
            self.message_holder += self.mess_start + self.mess_sep

        self.mess_label = ttk.Label(self.mess_frame, text=self.message_holder, justify=tk.LEFT,
                                    font=self.main_gui.main_font)
        self.mess_label.grid(row=self.row, column=0, sticky='w')

    def add_message(self, message):
        """Add message to frame"""
        message = self.mess_start + message + self.mess_sep
        self.message_holder = message + self.message_holder.rsplit(self.mess_start, 1)[0]  # Remove first line and append new one
        self.mess_label.configure(text=self.message_holder)


class ScrollWindow:
    """Class to a frame within a window which can be scrolled if it doesn't fit on the screen
    A canvas for the window must already be created as well as a frame - the frame is the master of the canvas"""
    def __init__(self, frame, canvas, vertical=True, horizontal=True):

        self.canvas = canvas
        self.frame = tk.Frame(self.canvas)

        # If both paremeters are set to false we raise warning and return
        if not vertical and not horizontal:
            print('Scroll bar not used as both vertical and horizontal variables are set to False')
            return

        # Set up y direction scroll bar
        if vertical:
            self.scrollbar_y = tk.Scrollbar(frame, orient='vertical', command=canvas.yview)
            canvas.configure(yscrollcommand=self.scrollbar_y.set)
            self.scrollbar_y.pack(side='right', fill='y')

        # Set up x direction scroll bar
        if horizontal:
            self.scrollbar_x = tk.Scrollbar(frame, orient='horizontal', command=canvas.xview)
            canvas.configure(xscrollcommand=self.scrollbar_x.set)
            self.scrollbar_x.pack(side='bottom', fill='x')

        # Finalise setup by packing canvas
        self.canvas.pack(fill="both", expand=True, anchor='nw')
        self.canvas.create_window((1,5), window=self.frame, anchor='nw', tags=self.frame)

        self.frame.bind('<Configure>', self.__on_frame_configure__)

    def __on_frame_configure__(self, event):
        """Controls movement of window on click event"""
        self.canvas.configure(scrollregion=self.canvas.bbox("all"))


class SpinboxOpt:
    """
    Utility class to allow rapid building of spinbox options in tkinter frame
    """
    def __init__(self, main_gui, parent, name, var, limits=[0, 10, 1], row=0, pdx=2, pdy=2):

        label = ttk.Label(parent, text='{}:'.format(name), font=main_gui.main_font)
        label.grid(row=row, column=0, sticky='w', padx=pdx, pady=pdy)
        self.spin_opt = ttk.Spinbox(parent, textvariable=var, from_=limits[0], to=limits[1], increment=limits[2])
        self.spin_opt.grid(row=row, column=1, sticky='ew', padx=pdx, pady=pdy)


class LoadSaveProcessingSettings:
    """Base Class for loading and saving processing settings methods"""

    def __init__(self):
        self.vars = {}  # Variables dictionary with kay-value pairs containing attribute name and variable type

        self.pdx = 2
        self.pdy = 2

    def gather_vars(self):
        """
        Place holder for inheriting classes. It gathers all tk variables and sets associated variables to their
        values
        """
        pass

    def load_defaults(self):
        """Loads default settings"""
        config = self.pyplis_worker.config

        [setattr(self, key, config[key]) for key in self.vars.keys() if key in config.keys()]

        # Update all objects finally
        self.gather_vars()

    def set_defaults(self, parent=None):
        """Sets current values as defaults"""
        # First ensure that values from GUI are in config
        self.gather_vars()

        filename = FileLocator.PROCESS_DEFAULTS

        self.pyplis_worker.save_config(filename, subset=self.vars.keys())

        kwargs = {}
        if parent is not None:
            kwargs['parent'] = parent
        messagebox.showinfo('Defaults saved', 'New default settings have been saved.\n '
                                              'These will now be the program start-up settings.', **kwargs)

<|MERGE_RESOLUTION|>--- conflicted
+++ resolved
@@ -102,12 +102,10 @@
             return
 
         try:
-<<<<<<< HEAD
-            self.sock.connect_socket_try_all(timeout=5)
-=======
+            # Commented out as not sure this is currently working properly
+            #self.sock.connect_socket_try_all(timeout=5)
             self.sock.close_socket()    # Close socket first, might avoid issues
             self.sock.connect_socket_timeout(timeout=5)
->>>>>>> d2c5b7eb
 
             cmd = self.sock.encode_comms({'LOG': 0})
             self.sock.send_comms(self.sock.sock, cmd)
