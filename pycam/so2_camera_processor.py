# -*- coding: utf-8 -*-

# PycamUV
"""Setup for pyplis usage, controlling filter initiation etc
Scripts are an edited version of the pyplis example scripts, adapted for use with the PiCam"""
from __future__ import (absolute_import, division)

from pycam.setupclasses import CameraSpecs, SpecSpecs
from pycam.utils import make_circular_mask_line, calc_dt, get_horizontal_plume_speed
from pycam.io_py import save_img, save_emission_rates_as_txt, save_so2_img, save_so2_img_raw, save_pcs_line
from pycam.directory_watcher import create_dir_watcher
from pycam.img_import import load_picam_png

import pyplis
from pyplis import LineOnImage
# from pyplis.custom_image_import import load_picam_png
from pyplis.helpers import make_circular_mask
from pyplis.optimisation import PolySurfaceFit
from pyplis.plumespeed import OptflowFarneback, LocalPlumeProperties, find_signal_correlation
from pyplis.dilutioncorr import DilutionCorr, correct_img
from pyplis.fluxcalc import det_emission_rate, MOL_MASS_SO2, N_A, EmissionRates
from pyplis.doascalib import DoasCalibData, DoasFOV
from pyplis.exceptions import ImgMetaError
import pydoas

import pandas as pd
from math import log10, floor
import datetime
import time
from itertools import compress
import queue
import threading
import pickle
import copy
from tkinter import filedialog, messagebox
import tkinter as tk
import matplotlib.pyplot as plt
import numpy as np
import os
import cv2
from skimage import transform as tf
import warnings
from ruamel.yaml import YAML
warnings.simplefilter("ignore", UserWarning)
warnings.simplefilter("ignore", RuntimeWarning)

yaml = YAML()


class PyplisWorker:
    """
    Main pyplis worker class
    :param  config_Path:  string        Path to config file
    :param  cam_specs:  CameraSpecs     Object containing all details of the camera/images
    :param  spec_specs:  SpecSpecs      Object containing all details of the spectrometer/spectra
    """
    def __init__(self, config_path, cam_specs=CameraSpecs(), spec_specs=SpecSpecs()):
        self._conversion_factor = 2.663 * 1e-6     # Conversion for ppm.m into Kg m-2
        self.ppmm_conv = (self._conversion_factor * N_A * 1000) / (100**2 * MOL_MASS_SO2)  # Conversion for ppm.m to molecules cm-2

        self.q = queue.Queue()          # Queue object for images. Images are passed in a pair for fltrA and fltrB
        self.q_doas = queue.Queue()     # Queue where processed doas values are placed (dictionary containing al relevant data)

        self.cam_specs = cam_specs  #
        self.spec_specs = spec_specs

        self.wait_time = 0.2

        self.time_zone = 0  # Time zone for adjusting data times on load-in (relative to UTC)

        # Setup memory allocation for images (need to keep a large number for DOAS fov image search).
        self.img_buff_size = 200         # Buffer size for images (this number of images are held in memory)
        # New style, list of dictionaries for buffer. TODO Initiate with all required keys and memory, perhaps
        self.img_buff = {}
        self.cross_corr_buff = {}       # Buffer for holding data required for cross-correlation emission rate extraction
        self.reset_buff()               # This defines the image buffer
        self.save_opt_flow = False      # Whether to save optical flow to buffer
        # self.img_buff = np.zeros([self.cam_specs.pix_num_y, self.cam_specs.pix_num_x, self.img_buff_size],
        #                          dtype=np.float32)
        self.idx_current = -1    # Used to track what the current index is for saving to image buffer. The idx starts at -1 so will be 1 behind the real images loaded, this is because we only want to save to buffer once we have optical flow too
        self.doas_buff_size = 500
        self.column_densities = np.zeros(self.doas_buff_size, dtype=np.float32) # Column densities array
        self.std_errs = np.zeros(self.doas_buff_size, dtype=np.float32)         # Array of standard error on CDs
        self.cd_times = [None] * self.doas_buff_size                            # Times of column densities data points
        self.idx_current_doas = 0                                               # Current index for doas spectra

        # TODO Just test doas data -this can be removed once everything is complete
        test_doas_start = self.get_img_time('2018-03-26T144404')
        self.test_doas_times = [test_doas_start + datetime.timedelta(seconds=x) for x in range(0, 600, 6)]
        self.test_doas_cds = np.random.rand(len(self.test_doas_times)) * 1000
        self.test_doas_stds = np.random.rand(len(self.test_doas_times)) * 50

        # Pyplis object setup
        self.load_img_func = load_picam_png
        self.cam = create_picam_new_filters({})         # Generate pyplis-picam object
        self.meas = pyplis.setupclasses.MeasSetup()     # Pyplis MeasSetup object (instantiated empty)
        self.img_reg = ImageRegistration()              # Image registration object
        self.cell_calib = pyplis.cellcalib.CellCalibEngine(self.cam)
        self.bg_pycam = False       # BG pycam is a basic BG correction using a rectangle for I0,it is not part of the pyplis package of BG modes
        self.plume_bg_A = pyplis.plumebackground.PlumeBackgroundModel()
        self.plume_bg_B = pyplis.plumebackground.PlumeBackgroundModel()
        self.plume_bg_A.surface_fit_pyrlevel = 0
        self.plume_bg_B.surface_fit_pyrlevel = 0
        self.plume_bg_A.mode = 4      # Plume background mode - default (4) is linear in x and y
        self.plume_bg_B.mode = 4      # Plume background mode - default (4) is linear in x and y

        self.BG_CORR_MODES = [0,    # 2D poly surface fit (without sky radiance image)
                              1,    # Scaling of sky radiance image
                              2,
                              3,
                              4,    # Scaling + linear gradient correction in x & y direction
                              5,
                              6,    # Scaling + quadr. gradient correction in x & y direction
                              7,    # Pycam basic rectangle background correction
                              99]
        self.auto_param_bg = True   # Whether the line parameters for BG modelling are generated automatically
        self.ref_check_lower = 0
        self.ref_check_upper = 0    # Background check to ensure no gas is present in ref region
        self.ref_check_mode = True
        self.polyfit_2d_mask_thresh = 100
        self.PCS_lines = []
        self.PCS_lines_all = [] # TODO not sure the difference between these two - there may be one but it isn't clear...
        self.cross_corr_lines = {'young': None,         # Young plume LineOnImage for cross-correlation
                                 'old': None}           # Old plume LineOnImage for cross-correlation
        self.cross_corr_series = {'time': [],           # datetime list
                                  'young': [],          # Young plume series list
                                  'old': [] }           # Old plume series list
        self.got_cross_corr = False
        self.maxrad_doas = self.spec_specs.fov * 1.1    # Max radius used for doas FOV search (degrees)
        self.opt_flow = OptflowFarneback()
        self.opt_flow_sett_keys = [
            'pyr_scale', 'levels', 'winsize', 'iterations',         # Values which pertain directly to optical flow settings and are
            'poly_n', 'poly_sigma', 'min_length', 'min_count_frac', # passed straight to the pyplis optical flow object
            'hist_dir_gnum_max', 'hist_dir_binres',
            'hist_sigma_tol', 'use_roi', 'roi_abs'
        ]
        self.use_multi_gauss = True                     # Option for multigauss histogram analysis in optiflow
        # Velocity modes
        self.velo_modes = {"flow_glob": False,          # Cross-correlation
                           "flow_raw": False,           # Raw optical flow output
                           "flow_histo": True,          # Histogram analysis
                           "flow_hybrid": False}        # Hybrid histogram
        self.cross_corr_recal = 10                      # Time (minutes) to rune cross-correlation analysis
        self.cross_corr_last = 0                        # Last time cross-correlation was run
        self.cross_corr_info = {}
        self.vel_glob = []                              # Global velocity (m/s)
        self.vel_glob_err = None                        # Global velocity error
        self.optflow_err_rel_veff = 0.15                # Empirically determined optical flow error (from pyplis)
        self.tau_thresh = 0.01                          # Threshold used for generating pixel mask
        self.min_cd = 0                                 # Minimum column density used in analysis
        self.use_light_dilution = True                  # If True, light dilution correction is used
        self.light_dil_lines = []                       # Lines for light dilution correction
        self.dil_recal_time = 0                         # Time in minutes before modelling light dilution coeffs
        self.dil_recal_last = 0                         # Datetime of last light dilution model run
        self.ambient_roi = [0, 0, 0, 0]                 # Ambient intensity ROI coordinates for light dilution
        self.I0_MIN = 0                                 # Minimum intensity for dilution fit
        self.ext_off = None                             # Extinction coefficient for off-band
        self.ext_on = None                              # Extinction coefficient for on-band
        self.got_light_dil = False                      # Flags whether we have light dilution for this sequence
        self.lightcorr_A = None                         # Light dilution corrected image
        self.lightcorr_B = None                         # Light dilution corrected image
        self.save_emission_rates = 60                   # Save emission rate time series every x minutes
        self.results = {}
        self.init_results()

        # Some pyplis tracking parameters
        self.ts, self.bg_mean, self.bg_std = [], [], []

        # Figure objects (objects are defined elsewhere in PyCam. They are not matplotlib Figure objects, although
        # they will contain matplotlib figure objects as attributes
        self.fig_A = None               # Figure displaying off-band raw image
        self.fig_B = None               # Figure displaying off-band raw image
        self.fig_tau = None             # Figure displaying absorbance image
        self.fig_series = None          # Figure displaying time-series
        self.fig_bg_A = None            # Figure displaying modelled background of on-band
        self.fig_bg_B = None            # Figure displaying modelled background of off-band
        self.fig_bg_ref = None          # Figure displaying ?
        self.fig_bg = None              # Object controlling plotting of background modelling figures
        self.fig_spec = None            # Figure displaying spectra
        self.fig_doas = None            # Figure displaying DOAS fit
        self.fig_doas_fov = None        # Figure for displaying DOAS FOV on correlation image
        self.fig_cross_corr = None      # Figure for displaying cross-correlation results
        self.fig_opt = None             # Figure for displaying optical flow
        self.fig_dilution = None        # Figure for displaying light dilution
        self.fig_cell_cal = None        # Figure for displaying cell calibration - CellCalibFrame obj
        self.seq_info = None            # Object displaying details of the current imaging directory

        # Calibration attributes
        self.doas_worker = None                 # DOASWorker object
        self.sens_mask = pyplis.Img(np.ones([self.cam_specs.pix_num_y, self.cam_specs.pix_num_x]))
        self.calib_pears = DoasCalibData(camera=self.cam, senscorr_mask=self.sens_mask)     # Pyplis object holding functions to plot results
        self.polyorder_cal = 1
        self.fov = DoasFOV(self.cam)
        self.doas_fov_x = None                  # X FOV of DOAS (from pyplis results)
        self.doas_fov_y = None                  # Y FOV of DOAS
        self.doas_fov_extent = None             # DOAS FOV radius
        self.doas_filename = 'doas_fit_{}.fts'  # Filename to save DOAS calibration data
        self.doas_file_num = 1                  # File number for current filename of doas calib data
        self.doas_recal = True                  # If True the DOAS is recalibrated with AA every doas_recal_num images
        self.remove_doas_mins = 120
        self.min_doas_points = 15               # Minimum number of doas points before FOV calibration will be performed
        self.min_num_imgs = 15                  # Minimum number of images before FOV calibration will be performed
        self.doas_fov_recal = True              # If True DOAS FOV is recalibrated every doas_recal_num images
        self.doas_fov_recal_mins = 120
        self.doas_recal_num = 200               # Number of imgs before recalibration (should be smaller or the same as img_buff_size)
        self.max_doas_cam_dif = 5               # Difference (seconds) between camera and DOAS time - any difference larger than this and the data isn't added to the calibration
        self.fix_fov = False                    # If True, FOV calibration is not performed and current FOV is used
        self.had_fix_fov_cal = False            # If True, it means we have performed the first full calibration from fixed DOAS FOV (i.e. enough time has passed to have a dataset for a calibration)
        self.save_doas_cal = False              # If True, DOAS calibration is saved every remove_doas_mins minutes
        self.doas_last_save = datetime.datetime.now()
        self.doas_last_fov_cal = datetime.datetime.now()
        self.doas_cal_adjust_offset = False   # If True, only use gradient of tau-CD plot to calibrate optical depths. If false, the offset is used too (at times could be useful as someimes the background (clear sky) of an image has an optical depth offset (is very negative or positive)

        self.img_dir = None
        self.proc_name = 'Processed_{}'     # Directory name for processing
        self.processed_dir = None           # Full path for processing directory
        self.dark_dict = {'on': {},
                          'off': {}}        # Dictionary containing all retrieved dark images with their ss as the key
        self.dark_img_dir = None
        self.img_list = None
        self.num_img_pairs = 0          # Total number of plume pairs
        self.num_img_tot = 0            # Total number of plume images
        self.time_range = [None, None]  # Image sequence range of times
        self.first_image = True         # Flag for when in the first image of a sequence (wind speed can't be calculated)
        self._location = None           # String for location e.g. lascar
        self.source = None              # Pyplis object of location

        self.img_A = np.zeros([self.cam_specs.pix_num_y, self.cam_specs.pix_num_x])
        self.img_B = np.zeros([self.cam_specs.pix_num_y, self.cam_specs.pix_num_x])
        self.img_A_prev = np.zeros([self.cam_specs.pix_num_y, self.cam_specs.pix_num_x])
        self.img_B_prev = np.zeros([self.cam_specs.pix_num_y, self.cam_specs.pix_num_x])
        self.img_tau = pyplis.image.Img()       # Apparent absorbance image (tau_A - tau_B)
        self.img_tau.img = self.img_A           # Set image to zeors as it may be used to generate empty figure
        self.img_tau_prev = pyplis.image.Img()
        self.img_tau_prev.img = self.img_A
        self.img_cal = None         # Calibrated image
        self.img_cal_prev = None

        # Calibration attributes
        self.got_doas_fov = False
        self.got_cal_cell = False
        self._cell_cal_dir = None
<<<<<<< HEAD
        self.sens_mask_opts = [0,2]       # Use sensitivity mask when cal_type_int is set to one of the specified options, 0 = cell, 1 = doas, 2 = cell + doas
        self.use_sensitivity_mask = True  # If true, the sensitivty mask will be used to correct tau images
        self.cal_type_int = 1             # Calibration method: 0 = Cell, 1= DOAS, 2 = Cell and DOAS (cell used to adjust FOV sensitivity)
=======
        self._cal_series_path = None
        self.cal_type = 1       # Calibration method: 0 = Cell, 1= DOAS, 2 = Cell and DOAS (cell used to adjust FOV sensitivity), 4 = preloaded coefficients
>>>>>>> e6c5edc7
        self.cell_dict_A = {}
        self.cell_dict_B = {}
        self.cell_tau_dict = {}     # Dictionary holds optical depth images for each cell
        self.cell_masks = {}        # Masks for each cell to adjust for sensitivity changes over FOV
        self.sensitivity_mask = np.ones([self.cam_specs.pix_num_y, self.cam_specs.pix_num_x])  # Mask of lowest cell ppmm - one to use for correcting all tau images.
        self.sens_mask_ppmm = None  # Cell ppmm value for that used for generating sensitivity mask
        self.cal_crop = False       # Bool defining if calibration region is cropped
        self.cal_crop_region = None # Bool Array defining crop region for calibration
        self.cal_crop_line_mask = None  # Bool array of the line for crop region (used to find mean of area to set everything outside to that value
        self.cal_crop_rad = 1
        self.crop_sens_mask = False     # Whether cal crop region is used to crop the sensitivity mask
        self.cell_cal_vals = np.zeros(2)
        self.cell_err = 0.1         # Cell CD error (fractional). Currently just assumed to be 10%, typical manufacturer error
        self.cell_fit = None        # The cal scalar will be [0] of this array
        self.cell_pol = None
        self.use_cell_bg = False    # If true, the bg image for bg modelling is automatically set from the cell calibration directory. Otherwise the defined path to bg imag is used

        # Load background image if we are provided with one
        self.bg_A = np.zeros([self.cam_specs.pix_num_y, self.cam_specs.pix_num_x])
        self.vign_A = np.ones([self.cam_specs.pix_num_y, self.cam_specs.pix_num_x])
        self.vigncorr_A = np.zeros([self.cam_specs.pix_num_y, self.cam_specs.pix_num_x])
        self.bg_A_path = None
        self.bg_A_path_old = None       # Old path to vign image - used if ones mask is used
        self.use_vign_corr = True

        # Load background image if we are provided with one
        self.bg_B = np.zeros([self.cam_specs.pix_num_y, self.cam_specs.pix_num_x])
        self.vign_B = np.ones([self.cam_specs.pix_num_y, self.cam_specs.pix_num_x])
        self.vigncorr_B = np.zeros([self.cam_specs.pix_num_y, self.cam_specs.pix_num_x])
        self.bg_B_path = None
        self.bg_A_path_old = None

        self.save_dict = {'img_aa': {'save': False, 'ext': '.npy'},        # Apparent absorption image
                          'img_cal': {'save': False, 'ext': '.npy'},       # Calibrated SO2 image
                          'img_SO2': {'save': False, 'compression': 0}}    # Arbitrary SO2 png image
        self.save_freq = [0, 30]     # Frequency of saving data

        self.img_A_q = queue.Queue()      # Queue for placing images once loaded, so they can be accessed by the GUI
        self.img_B_q = queue.Queue()      # Queue for placing images once loaded, so they can be accessed by the GUI
        self.stop_q = queue.Queue()

        self.plot_iter = True   # Bool defining if plotting iteratively is active. If it is, all images are passed to qs

        self.display_only = False   # If True, images are just sent to GUI to be displayed when they arrive on machine - no processing is performed
        self.process_thread = None  # Placeholder for threading object
        self.in_processing = False
        self.watching = False       # Bool defining if the object is currently watching a directory
        self.watching_dir = None    # Directory that is currently being watched
        self.watcher = None         # Directory watcher object
        self.watched_imgs = dict()  # Dictionary containing new files added to directory - keys are times of images
        self.watched_pair = {self.cam_specs.file_filterids['on']: None,         #For use with force_pair_processing
                             self.cam_specs.file_filterids['off']: None}
        self.force_pair_processing = False  # If True, 2 filter images are processed whether or not their time is the same
        self.STOP_FLAG = 'end'      # Flag for stopping processing queue

        self.fit_data = np.empty(shape = (0, 3 + self.polyorder_cal + 1))
        self.tau_vals = []

        self.geom_dict = {}


        self.config = {}
        self.raw_configs = {}
        self.load_config(config_path, "default")
        self.apply_config()

    def load_config(self, file_path, conf_name):
        """load in a yml config file and place the contents in config attribute"""
        with open(file_path, "r") as file:
            self.raw_configs[conf_name] = yaml.load(file)

        self.config.update(self.raw_configs[conf_name])

    def apply_config(self, subset = None):
        """take items in config dict and set them as attributes in pyplis_worker"""
        if subset is not None:
            [setattr(self, key, value) for key, value in self.config.items() if key in subset]
        else: 
            [setattr(self, key, value) for key, value in self.config.items()]
            
    def save_all_pcs(self, path):
        """Save all the currently loaded/drawn pcs lines to files and update config"""
        pcs_lines = []
        for line_n, line in enumerate(self.PCS_lines_all):
            if line is not None:
                filename = "pcs_line_{}.txt".format(line_n+1)
                filepath = os.path.join(path, filename)
                save_pcs_line(line, filepath)
                pcs_lines.append(filepath)
        
        self.config["pcs_lines"] = pcs_lines

    def save_img_reg(self, save_dir):
        """Save a copy of the currently used image registratioon"""
        file_path = os.path.join(save_dir, "image_reg")
        file_path = self.img_reg.save_registration(file_path)
        self.config["img_registration"] = file_path

    def load_cam_geom(self, filepath):
        with open(filepath, 'r') as f:
            for line in f:
                # Ignore first line
                if line[0] == '#':
                    continue

                # Extract key-value pair, remove the newline character from the value, then recast
                key, value = line.split('=')
                value = value.replace('\n', '')
                if key == 'volcano':
                    self.volcano = value
                elif key == 'altitude':
                    self.geom_dict[key] = int(value)
                else:
                    self.geom_dict[key] = float(value)


    def save_cam_geom(self, filepath):
        """Save a copy of the currently loaded cam geom"""

        # If the file isn't specified then use a default name
        if filepath.find(".txt") == -1:
            filepath = os.path.join(filepath, "cam_geom.txt")
        
        # Open file object and write all attributes to it
        with open(filepath, 'w') as f:
            f.write('# Geometry setup file\n')
            f.write('volcano={}\n'.format(self.location))
            for key, value in self.geom_dict.items():
                f.write('{}={}\n'.format(key, value))

    def save_config_plus(self, file_path):
        """Save extra data associated with config file along with config"""
        save_dir = os.path.dirname(file_path)
        self.save_all_pcs(save_dir)
        self.save_img_reg(save_dir)
        self.save_cam_geom(save_dir)

        self.save_config(file_path)

    def save_config(self, file_path, subset=None):
        """Save the contents of the config attribute to a yml file"""

        # Allows partial update of the specified config file (useful for updating defaults) 
        if subset is None:
            self.raw_configs["default"].update(self.config)
        else:
            vals = {key: self.config[key] for key in subset if key in self.config.keys()}
            self.raw_configs["default"].update(vals)

        with open(file_path, "w") as file:
            yaml.dump(self.raw_configs["default"], file)

    @property
    def location(self):
        return self._location

    @location.setter
    def location(self, value):
        self._location = value.lower()      # Make all lower case for ease of handling

        # Get currently existing source ids
        ids = pyplis.inout.get_source_ids()

        # Make all ids lower case
        ids_lower = [f.lower() for f in ids]

        # If the ID is not in the list, we get it from online
        if self.location not in ids_lower:
            source = pyplis.inout.get_source_info_online(self.location)

            # If download was successful the returned dictionary will have contain a name for the source
            if self.location in source.keys():
                pyplis.inout.save_default_source(source[self.location])
            else:
                raise UnrecognisedSourceError

            # Set location id by extracting the name from the oredered dictionary
            location_id = source[self.location]['name']

        else:
            # If the id already exists we extract the id using the lower case id list
            location_id = ids[ids_lower.index(self.location)]

        # Load the source
        self.source = pyplis.setupclasses.Source(location_id)

    @property
    def cell_cal_dir(self):
        return self._cell_cal_dir

    @cell_cal_dir.setter
    def cell_cal_dir(self, value):
        """When the cell calibration directory is changed we automatically load it in and process the data"""
        self._cell_cal_dir = value
        self.perform_cell_calibration_pyplis(plot=True)

    @property
<<<<<<< HEAD
    def flow_glob(self):
        return self.velo_modes['flow_glob']

    @flow_glob.setter
    def flow_glob(self, value):
        self.velo_modes['flow_glob'] = value

    @property
    def flow_raw(self):
        return self.velo_modes['flow_raw']

    @flow_raw.setter
    def flow_raw(self, value):
        self.velo_modes['flow_raw'] = value

    @property
    def flow_histo(self):
        return self.velo_modes['flow_histo']

    @flow_histo.setter
    def flow_histo(self, value):
        self.velo_modes['flow_histo'] = value

    @property
    def flow_hybrid(self):
        return self.velo_modes['flow_hybrid']

    @flow_hybrid.setter
    def flow_hybrid(self, value):
        self.velo_modes['flow_hybrid'] = value

    @property
    def save_img_aa(self):
        return self.save_dict['img_aa']['save']

    @save_img_aa.setter
    def save_img_aa(self, value):
        self.save_dict['img_aa']['save'] = value

    @property
    def type_img_aa(self):
        return self.save_dict['img_aa']['ext']

    @type_img_aa.setter
    def type_img_aa(self, value):
        self.save_dict['img_aa']['ext'] = value
    
    @property
    def save_img_cal(self):
        return self.save_dict['img_cal']['save']

    @save_img_cal.setter
    def save_img_cal(self, value):
        self.save_dict['img_cal']['save'] = value

    @property
    def type_img_cal(self):
        return self.save_dict['img_cal']['ext']

    @type_img_cal.setter
    def type_img_cal(self, value):
        self.save_dict['img_cal']['ext'] = value

    @property
    def save_img_so2(self):
        return self.save_dict['img_SO2']['save']

    @save_img_so2.setter
    def save_img_so2(self, value):
        self.save_dict['img_SO2']['save'] = value

    @property
    def png_compression(self):
        return self.save_dict['img_SO2']['save']

    @png_compression.setter
    def png_compression(self, value):
        self.save_dict['img_SO2']['compression'] = value

    @property
    def bg_mode(self):
        if self.bg_pycam:
            return 7
        else:
            return self.plume_bg_A.mode

    @bg_mode.setter
    def bg_mode(self, value):
        if value == 7:
            self.bg_pycam = True
        else:
            self.plume_bg_A.mode = value
            self.plume_bg_B.mode = value
            self.bg_pycam = False

    @property
    def cal_type_int(self):
        return self._cal_type_int

    @cal_type_int.setter
    def cal_type_int(self, value):
        self._cal_type_int = value
        self.use_sensitivity_mask = value in self.sens_mask_opts
=======
    def cal_series_path(self):
        return self._cal_series_path

    @cal_series_path.setter
    def cal_series_path(self, value):
        self._cal_series_path = value
        self.load_cal_series(self._cal_series_path)
>>>>>>> e6c5edc7

    def update_cam_geom(self, geom_info):
        """Updates camera geometry info by creating a new object and updating MeasSetup object

        Parameters
        ----------
        geom_info: dict
            Dictionary containing geometry info for pyplis"""
        self.cam = create_picam_new_filters(geom_info)

    def measurement_setup(self, img_dir=None, start=None, stop=None, location=None, wind_info=None):
        """Creates pyplis MeasSetup object"""
        # Check the camera is correctly setup
        if not isinstance(self.cam, pyplis.setupclasses.Camera):
            print('Pyplis camera object not correctly setup, cannot create MeasSetup object')
            return

        if img_dir is not None:
            self.img_dir = img_dir

        if location is not None and location != self.location:
            self.location = location

        # Setup measurement object
        self.meas = pyplis.setupclasses.MeasSetup(self.img_dir, start, stop, camera=self.cam,
                                                  source=self.source, wind_info=wind_info)

        # Compute all distance images and associated parameter (done here so it will be set correctly every time
        # the measurement geometry is changed)
        self.compute_plume_dists()

    def show_geom(self):
        """Wrapper for pyplis plotting of measurement geometry"""
        self.geom_fig = self.meas.meas_geometry.draw_map_2d()
        self.geom_fig.fig.show()

    def get_img_time(self, filename, adj_time_zone=True):
        """
        Gets time from filename and converts it to datetime object
        :param filename:
        :param adj_time_zone: bool      If true, the file time is adjusted for the timezone
        :return img_time:
        """
        # Make sure filename only contains file and not larger pathname
        filename = filename.split('\\')[-1].split('/')[-1]

        # Extract time string from filename
        time_str = filename.split('_')[self.cam_specs.file_date_loc]

        # Turn time string into datetime object
        img_time = datetime.datetime.strptime(time_str, self.cam_specs.file_datestr)

        # Adjust for timezone if requested
        if adj_time_zone:
            img_time = img_time - datetime.timedelta(hours=self.time_zone)

        return img_time

    def get_img_type(self, filename):
        """
        Gets image type from filename
        :param filename:
        :return img_time:
        """
        # Make sure filename only contains file and not larger pathname, and remove extension
        filename = filename.split('\\')[-1].split('/')[-1].split('.')[0]

        # Extract time string from filename
        type_str = filename.split('_')[self.cam_specs.file_type_loc]

        return type_str

    def get_img_list(self):
        """
        Gets image list and splits it into image pairs (on/off), it flags if there are missing pairs
        :returns img_list: list
        """
        # Create full list of images
        full_list = [f for f in os.listdir(self.img_dir)
                     if self.cam_specs.file_type['meas'] in f and self.cam_specs.file_ext in f]

        self.num_img_tot = len(full_list)

        # Get A and B image lists (sort img_list_A as it will be the one we loop through, so needs to be in time order)
        img_list_A = [f for f in full_list if self.cam_specs.file_filterids['on'] in f]
        img_list_A.sort()
        img_list_B = [f for f in full_list if self.cam_specs.file_filterids['off'] in f]

        no_contemp = 0
        img_list = []

        # Loop through images in img_list_A and find contemporaneous img_B if it exists
        for img_A in img_list_A:
            timestr_A = img_A.split('_')[self.cam_specs.file_date_loc]
            img_B = [f for f in img_list_B if timestr_A in f]

            # If no contemporaneous image was found we flag it
            if len(img_B) == 0:
                no_contemp += 1
                continue
            elif len(img_B) > 1:
                warnings.warn('Multiple contemporaenous images found for {} in image directory {}\n'
                              'Selecting the first image as the pair'.format(img_A, self.img_dir))

            # Append the image pair to img_list, if we have a pair
            img_list.append([img_A, img_B[0]])

        if no_contemp > 0:
            warnings.warn('Image sequence has {} incomplete pairs\n'
                          'These images will not be used for processing.'.format(no_contemp))

        self.num_img_pairs = len(img_list)
        self.time_range = [self.get_img_time(img_list[0][0]), self.get_img_time(img_list[-1][0])]

        return img_list

    def reset_buff(self):
        """
        Resets image buffer and cross correlation buffer
        :return:
        """
        self.img_buff = [{'directory': '',
                          'file_A': '',
                          'file_B': '',
                          'time': datetime.datetime.now() + datetime.timedelta(hours=72),   # Make sure time is always a time object, as we need to compare this to other time objects. So just set this way in the future
                          'img_tau': pyplis.Img(np.zeros([self.cam_specs.pix_num_y,
                                                          self.cam_specs.pix_num_x], dtype=np.float32)),
                          'opt_flow': None  # OptFlowFarneback object. Only saved if self.save_opt_flow = True
                          }
                         for x in range(self.img_buff_size)]

        # Reset cross-correlation buffer
        self.reset_cross_corr_buff()

    def reset_cross_corr_buff(self):
        """
        Resets cross correlation buffer
        :return:
        """
        # Update cross-correlation buffer
        self.cross_corr_buff = {}
        try:
            for line in self.PCS_lines_all:
                self.cross_corr_buff[line.line_id] = {'time': list(),
                                                      'cds': list(),
                                                      'cd_err': list(),
                                                      'distarr': list(),
                                                      'disterr': list()}
        except AttributeError:  # First time this is run it will not have PCS_lines_all instantiated, so just catch here
            pass

    def reset_self(self, reset_plot=True):
        """
        Resets aspects of self to ensure we start processing in the correct manner
        :return:
        """
        self.reset_buff()
        self.idx_current = -1       # Used to track what the current index is for saving to image buffer (buffer is only added to after first processing so we start at -1)
        self.idx_current_doas = 0   # Used for tracking current index of doas points
        self.got_doas_fov = False
        self.had_fix_fov_cal = False
        self.got_cal_cell = False
        self.got_light_dil = False
        self.dil_recal_last = 0
        self.vel_glob = []
        self.vel_glob_err = None
        self.cross_corr_last = 0
        self.cross_corr_series = {'time': [],  # datetime list
                                  'young': [],  # Young plume series list
                                  'old': []}  # Old plume series list
        self.got_cross_corr = False
        self.doas_file_num = 1
        self.doas_last_save = datetime.datetime.now()
        self.doas_last_fov_cal = datetime.datetime.now()

        # Some pyplis tracking parameters
        self.ts, self.bg_mean, self.bg_std = [], [], []

        # Initiate results
        self.init_results()

        if reset_plot:
            # Reset time series figure
            self.fig_series.update_plot()

    def init_results(self):
        """Initiates results dictionary"""
        # Emission rate dictionary
        self.results = {}
        for line in self.PCS_lines_all:
            if line is not None:
                line_id = line.line_id
                self.add_line_to_results(line_id)

        # Add EmissionRates objects for the total emission rates (sum of all lines)
        self.results['total'] = {}
        for mode in self.velo_modes:
            self.results['total'][mode] = EmissionRates('total', mode)

    def add_line_to_results(self, line_id):
        """
        Adds a line to the results dictionary
        :param line_id: str     ID of LineOnImage object
        """
        self.results[line_id] = {}
        for mode in self.velo_modes:
            self.results[line_id][mode] = EmissionRates(line_id, mode)
            if mode == 'flow_histo':
                self.results[line_id][mode]._flow_orient = []
                self.results[line_id][mode]._flow_orient_upper = []
                self.results[line_id][mode]._flow_orient_lower = []

    def set_processing_directory(self, img_dir=None):
        """
        Sets processing directory
        :param img_dir:     str     If not None then this path is used, otherwise self.img_dir is used as root
        :return:
        """
        if img_dir is not None:
            if not os.path.exists(img_dir):
                raise ValueError('Directory does not exist, cannot setup processing directory')
        else:
            img_dir = self.img_dir

        # Update processing directory and create it
        i = 1
        self.processed_dir = os.path.join(img_dir, self.proc_name.format(i))
        # TODO Edit to check if the folder is empty - if empty do processing in this folder
        while True:
            # If the path doesn't exist we use it and create it
            if not os.path.exists(self.processed_dir):
                os.mkdir(self.processed_dir)
                break

             # If the path exists, check if it is empty - if so, we can use this folder anyway
            if len(os.listdir(self.processed_dir)) == 0:
                break

            i += 1
            self.processed_dir = os.path.join(img_dir, self.proc_name.format(i))


    def load_sequence(self, img_dir=None, plot=True, plot_bg=True):
        """
        Loads image sequence which is defined by the user
        :param init_dir:
        :return:
        """
        if img_dir is None:
            img_dir = filedialog.askdirectory(title='Select image sequence directory', initialdir=self.img_dir)

        if len(img_dir) > 0 and os.path.exists(img_dir):
            self.config["img_dir"] = img_dir
            self.apply_config(subset="img_dir")
        else:
            return

        # Update first_image flag
        self.first_image = True

        # Reset buffers as we have a new sequence
        self.reset_self()

        # Update image list
        self.img_list = self.get_img_list()

        # Set-up processing directory
        self.set_processing_directory()

        # Update frame containing details of image directory
        self.seq_info.update_variables()

        # Display first images of sequence
        if len(self.img_list) > 0:
            self.process_pair(self.img_dir + '\\' + self.img_list[0][0],
                              self.img_dir + '\\' + self.img_list[0][1],
                              plot=plot, plot_bg=plot_bg)

            if len(self.img_list) > 1:
                # Load second image too so that we have optical flow output generated
                self.idx_current += 1
                self.first_image = False
                self.process_pair(self.img_dir + '\\' + self.img_list[1][0],
                                  self.img_dir + '\\' + self.img_list[1][1],
                                  plot=plot, plot_bg=plot_bg)

    def next_image(self):
        """Move to loading in next image of a sequence (used when stepping through a sequence for display purposes)"""
        # TODO because this doesn't update everything properly, clicking vignette correction corrects the wrong image.
        # TODO Maybe we need to do full processing of the image if we step to the next image?

        self.idx_current += 1
        try:
            # First check if the buffer already contains this image
            if self.img_list[self.idx_current+1][0] == self.img_buff[self.idx_current+1]['file_A']:
                img_A = self.img_buff[self.idx_current+1]['file_A']
                img_B = self.img_buff[self.idx_current+1]['file_B']
                img_tau = self.img_buff[self.idx_current+1]['img_tau']
                opt_flow = self.img_buff[self.idx_current+1]['opt_flow']

                # Going to previous image, so we get data from buffer
                for img_name in [img_A, img_B]:
                    self.load_img(self.img_dir + '\\' + img_name, plot=True, temporary=True)
                self.fig_tau.update_plot(img_tau)
                # TODO plot optical flow image
                if opt_flow is not None:
                    pass

            # If we don't already have this image loaded in then we process it
            else:
                # Process images too
                self.process_pair(self.img_dir + '\\' + self.img_list[self.idx_current+1][0],
                                  self.img_dir + '\\' + self.img_list[self.idx_current+1][1])
        except IndexError:
            self.idx_current -= 1

    def previous_image(self):
        """Move to loading in next image of a sequence (used when stepping through a sequence for display purposes)"""
        try:
            # If we don't have any earlier images we just return
            img_A = self.img_buff[self.idx_current]['file_A']
            img_B = self.img_buff[self.idx_current]['file_B']
            img_tau = self.img_buff[self.idx_current]['img_tau']
            opt_flow = self.img_buff[self.idx_current]['opt_flow']

            # Going to previous image, so we get data from buffer
            for img_name in [img_A, img_B]:
                self.load_img(self.img_dir + '\\' + img_name, plot=True, temporary=True)
            self.fig_tau.update_plot(img_tau)
            # TODO plot image
            if opt_flow is not None:
                pass

            self.idx_current -= 1
        except IndexError:
            pass

    def load_BG_img(self, bg_path, band='A', ones=False):
        """Loads in background file

        :param bg_path: Path to background sky image
        :param band: Defines whether image is for on or off band (A or B)
        :param ones:  bool  If True, dark image is not subtracted as this image is simply an array of ones"""
        if not os.path.exists(bg_path):
            raise ValueError('File path specified for background image does not exist: {}'.format(bg_path))
        if band not in ['A', 'B']:
            raise ValueError('Unrecognised band for background image: {}. Must be either A or B.'.format(band))

        # Create image object
        img = pyplis.image.Img(bg_path, self.load_img_func)

        if not ones:
            # Dark subtraction - first extract ss then hunt for dark image
            ss = str(int(img.texp * 10 ** 6))
            dark_img = self.find_dark_img(self.dark_img_dir, ss, band=band)[0]

            if dark_img is not None:
                img.subtract_dark_image(dark_img)
                img.img[img.img <= 0] = np.finfo(float).eps
            else:
                warnings.warn('No dark image provided for background image.\n '
                              'Background image has not been corrected for dark current.')

        # Set variables
        setattr(self, 'bg_{}'.format(band), img)
        self.generate_vign_mask(img.img, band)
        self.config['bg_{}_path'.format(band)] = bg_path

    def save_imgs(self):
        """
        Saves current set of images depending on if they are requested to be saved from save_dict
        :return:
        """
        # Save AA image
        if self.save_dict['img_aa']['save']:
            if isinstance(self.img_tau, pyplis.Img):
                save_so2_img_raw(self.processed_dir, self.img_tau, img_end='aa', ext=self.save_dict['img_aa']['ext'])

        # Save calibrated image
        if self.save_dict['img_cal']['save']:
            if isinstance(self.img_tau, pyplis.Img):
                save_so2_img_raw(self.processed_dir, self.img_cal, img_end='cal', ext=self.save_dict['img_cal']['ext'])

        # Save arbitrary SO2 image (for visual representation only, since it is not calibrated)
        if self.save_dict['img_SO2']['save']:
            max_val = self.fig_tau.img_disp.get_clim()[-1]
            if self.fig_tau.disp_cal:
                if isinstance(self.img_cal, pyplis.Img):
                    save_so2_img(self.processed_dir, self.img_cal, compression=self.save_dict['img_SO2']['compression'],
                                 max_val=max_val)
            else:
                if isinstance(self.img_tau, pyplis.Img):
                    save_so2_img(self.processed_dir, self.img_tau, compression=self.save_dict['img_SO2']['compression'],
                                 max_val=max_val)

    def load_img(self, img_path, band=None, plot=True, temporary=False):
        """
        Loads in new image and dark corrects if a dark file is provided

        :param img_path: str    Path to image
        :param band: str    If band is not provided, it will be found from the pathname
        :param plot: bool   If true, the image is added to the img_q so that it will be displayed in the gui
        :param temporary   bool     If True, the previous image isn't set to the last image - this is just to be used
                                    if going backwards through data, loading it in - we don't want to reset previous
                                    image as we aren't doing a full processing of the new data and don't want to mess
                                    up the current state
        """
        # Extract band if it isn't already provided
        if band is None:
            band = [f for f in img_path.split('_') if 'fltr' in f][0].replace('fltr', '')

        # Set previous image from current img
        if not temporary:
            setattr(self, 'img_{}_prev'.format(band), getattr(self, 'img_{}'.format(band)))

        # Get new image
        img = pyplis.image.Img(img_path, self.load_img_func)
        img.filename = img_path.split('\\')[-1].split('/')[-1]
        img.pathname = img_path

        # Dark subtraction - first extract ss then hunt for dark image
        try:
            ss = str(int(img.texp * 10 ** 6))
            dark_img = self.find_dark_img(self.dark_img_dir, ss, band=band)[0]
        except ImgMetaError:
            dark_img = None

        if dark_img is not None:
            img.subtract_dark_image(dark_img)
            img.img[img.img <= 0] = np.finfo(float).eps     # Set zeros and less to smallest value
        else:
            warnings.warn('No dark image found, image has been loaded without dark subtraction.'
                          'Note: Image will still be flagged as dark-corrected so processing can proceed.')
            img.subtract_dark_image(0)  # Just subtract 0. This ensures the image is flagged as dark-corr

        # Set object attribute to the loaded pyplis image
        # (must be done prior to image registration as the function uses object attribute self.img_B)
        setattr(self, 'img_{}'.format(band), img)

        # Warp image using current setup if it is B
        if band == 'B':
            self.register_image()

        # Add to plot queue if requested
        if plot:
            print('Updating plot {}'.format(band))
            getattr(self, 'fig_{}'.format(band)).update_plot(img_path)

    def find_dark_img(self, img_dir, ss, band='on'):
        """
        Searches for suitable dark image in designated directory. First it filters the images for the correct filter,
        then searches for an image with the same shutter speed defined
        :param: ss  int,str     Shutter speed value to hunt for. Can be either int or str
        :returns: dark_img      Coadded dark image for this shutter speed
        :returns: dark_paths    List of strings representing paths to all dark images used to generate dark_img
        """
        # If band is given in terms of A/B we convert to on/off
        if band == 'A':
            band = 'on'
        elif band == 'B':
            band = 'off'

        # Round ss to 2 significant figures
        ss_rounded = round(int(ss), -int(floor(log10(abs(int(ss))))) + 1)

        # Fast dictionary look up for preloaded dark images (using rounded ss value)
        if str(ss_rounded) in self.dark_dict[band].keys():
            dark_img = self.dark_dict[band][str(ss_rounded)]
            return dark_img, None

        # List all dark images in directory
        dark_list = [f for f in os.listdir(img_dir)
                     if self.cam_specs.file_type['dark'] in f and self.cam_specs.file_ext in f
                     and self.cam_specs.file_filterids[band] in f]

        # Extract ss from each image and round to 2 significant figures
        ss_str = self.cam_specs.file_ss.replace('{}', '')
        ss_images = [int(f.split('_')[self.cam_specs.file_ss_loc].replace(ss_str, '')) for f in dark_list]
        ss_rounded_list = [round(f, -int(floor(log10(abs(f)))) + 1) for f in ss_images]

        ss_idx = [i for i, x in enumerate(ss_rounded_list) if x == ss_rounded]
        ss_images = [dark_list[i] for i in ss_idx]

        if len(ss_images) < 1:
            # messagebox.showerror('No dark images found', 'No dark images at a shutter speed of {} '
            #                                              'were found in the directory {}'.format(ss, img_dir))
            return None, None

        # If we have images, we loop through them to create a coadded image
        dark_full = np.zeros([self.cam_specs.pix_num_y, self.cam_specs.pix_num_x, len(ss_images)])
        for i, ss_image in enumerate(ss_images):
            # Load image. Coadd.
            dark_full[:, :, i], meta = load_picam_png(os.path.join(img_dir, ss_image))

        # Coadd images to creat single image
        dark_img = np.mean(dark_full, axis=2)

        # Update lookup dictionary for fast retrieval of dark image later
        self.dark_dict[band][str(ss_rounded)] = dark_img

        # Generate dark list of images as second return value in case this is wanted
        dark_paths = [os.path.join(img_dir, f) for f in ss_images]

        return dark_img, dark_paths

    def register_image(self, **kwargs):
        """
        Registers B image to A by passing them to the ImageRegistration object
        kwargs: settings to be passed to image registartion object
        :return:
        """
        self.img_B.img_warped = self.img_reg.register_image(self.img_A.img, self.img_B.img, **kwargs)

    def update_img_buff(self, img_tau, file_A, file_B, opt_flow=None):
        """
        Updates the image buffer and file time buffer
        :param img_tau:     np.array        n x m image matrix of tau image
        :param filname:     str             on- or off-band filename for image used to generate img_tau
        """
        # ----------------------------------------
        # New dictionary style of buffering
        # ----------------------------------------
        # Convert img_tau to pyplis image if necessary
        if not isinstance(img_tau, pyplis.Img):
            img_tau = pyplis.Img(img_tau)

        # Opt flow must be none if we are not flagging to save opt flow
        if not self.save_opt_flow:
            opt_flow = None

        # Add all values to the buffer
        new_dict = {'directory': self.img_dir,
                    'file_A': file_A,
                    'file_B': file_B,
                    'time': copy.deepcopy(self.get_img_time(file_A)),
                    'img_tau': copy.deepcopy(img_tau),
                    'opt_flow': copy.deepcopy(opt_flow)
                    }

        # If we haven't exceeded buffer size then we simply add new data to buffer
        if self.idx_current < self.img_buff_size:
            self.img_buff[self.idx_current] = new_dict

        # If we are beyond the buffer size we need to shift all images down one and add the new image to the end
        # The oldest image is therefore lost from the buffer
        else:
            self.img_buff[:-1] = self.img_buff[1:]
            self.img_buff[-1] = new_dict
        # --------------------------------------------

    def generate_vign_mask(self, img, band):
        """
        Generates vign mask and updates self.vign_X from the imag and for the specified band X
        :param img:     np.array    Clear-sky image to be converted to vign_mask
        :param band:    str         Band
        :return:
        """
        if band.lower() == 'on':
            band = 'A'
        elif band.lower() == 'off':
            band = 'B'

        setattr(self, 'vign_{}'.format(band), img / np.amax(img))

    def perform_cell_calibration_pyplis(self, plot=True, load_dat=True):
        # TODO COMPLETE MERGE OF THIS AND THE OTHER CALIBRATION FUNCTION
        # TODO There is definitely duplicated processing done in the other script, which probably slows this one down
        """
        Performs cell calibration with pyplis object
        :param load_dat:    bool
            If True, the data is loaded afresh. Otherwise we are assuming we already have the necessary data and are
            just re-running, perhaps with a crop in place.
        """
        filter_ids = {'A': 'on',        # Definition of filter ids. I use A/B pyplis uses on/off
                      'B': 'off'}

        if load_dat:
            # Create updated cell calib engine (includes current cam geometry - may not be necessary)
            self.cell_calib = pyplis.cellcalib.CellCalibEngine(self.cam)

            # Run first calibration, with saving the dark_corr images set to True
            # This will also generate the cell optical depth image needed for plotting in Cell GUI frame
            self.perform_cell_calibration(plot=False, save_corr=True)

            # Try again, if we fail then the calibration directory doesn't contain valid images, so we exit
            # Get all dark corrected images in sequence
            img_list_full = [x for x in os.listdir(self.cell_cal_dir) if
                             self.cam_specs.file_type['dark_corr'] + self.cam_specs.file_ext in x]

            if len(img_list_full) == 0:
                print('Calibration directory: {} \n'
                      ' is lacking necessary files to perform calibration. '
                      'Please use a different directory or move images to this directory'.format(self.cell_cal_dir))
                return

            # Clear sky.
            clear_list_A = [x for x in img_list_full
                            if self.cam_specs.file_filterids['on'] in x and self.cam_specs.file_type['clear'] in x]
            clear_list_B = [x for x in img_list_full
                            if self.cam_specs.file_filterids['off'] in x and self.cam_specs.file_type['clear'] in x]
            bg_on_paths = [os.path.join(self.cell_cal_dir, f) for f in clear_list_A]
            bg_off_paths = [os.path.join(self.cell_cal_dir, f) for f in clear_list_B]

            # Set pyplis background images
            self.cell_calib.set_bg_images(img_paths=bg_on_paths, filter_id="on")
            self.cell_calib.set_bg_images(img_paths=bg_off_paths, filter_id="off")

            # -------------------------------
            # READ IN CALIBRATION CELL IMAGES
            # -------------------------------
            # Calibration file listssky
            cal_list_A = [x for x in img_list_full
                          if self.cam_specs.file_filterids['on'] in x and self.cam_specs.file_type['cal'] in x]
            cal_list_B = [x for x in img_list_full
                          if self.cam_specs.file_filterids['off'] in x and self.cam_specs.file_type['cal'] in x]
            num_cal_A = len(cal_list_A)
            num_cal_B = len(cal_list_B)

            if num_cal_A == 0 or num_cal_B == 0:
                print('Calibration directory does not contain expected image. Aborting calibration load!')
                return

            cell_vals_A = [
                x.split('.')[0].split('_')[self.cam_specs.file_type_loc].replace(self.cam_specs.file_type['cal'], '')
                for x in cal_list_A]
            cell_vals_B = [
                x.split('.')[0].split('_')[self.cam_specs.file_type_loc].replace(self.cam_specs.file_type['cal'], '')
                for x in cal_list_B]
            cell_vals = list(set(cell_vals_A))

            # Ensure that we only calibrate with cells which have both on and off band images. So first we determine values
            # which are in one list but not the other, removing them from cell_vals
            cell_vals_B = list(set(cell_vals_B))
            missing_vals = np.setdiff1d(cell_vals, cell_vals_B, assume_unique=True)
            for val in missing_vals:
                try:
                    cell_vals.remove(val)
                except ValueError:
                    pass
                print('Cell {}ppmm is not present in both on- and off-band images, so is not being processed.')

            # Loop through ppmm values and assign cells to pyplis object

            for ppmm in cell_vals:
                # Set id for this cell (based on its filename)
                cal_id = ppmm + self.cam_specs.file_type['cal']

                # Convert ppmm to molecules/cm-2 (pyplis likes this unit)
                # Pyplis doesn't like 0 cell CD so if we are using the 0 cell we just make it have a very small value
                if int(ppmm) == 0:
                    ppmm = np.finfo(float).eps
                cd_val = float(ppmm) * self.ppmm_conv

                for band in ['A', 'B']:
                    # Make list for specific calibration cell
                    cell_list = [x for x in locals()['cal_list_{}'.format(band)] if cal_id in x]
                    full_paths = [os.path.join(self.cell_cal_dir, f) for f in cell_list]

                    with warnings.catch_warnings():
                        warnings.simplefilter('ignore')
                        self.cell_calib.set_cell_images(img_paths=full_paths, cell_gas_cd=cd_val,
                                                        cell_id=cal_id, filter_id=filter_ids[band])

        # Perform calibration - with cropping if requested
        if self.cal_crop:
            pos_x_abs = self.cam_specs.pix_num_x / 2
            pos_y_abs = self.cam_specs.pix_num_y / 2
            radius_abs = self.cal_crop_rad
        else:
            pos_x_abs = None
            pos_y_abs = None
            # If no crop we just make the radius as large as possible
            radius_abs = max(self.cam_specs.pix_num_x, self.cam_specs.pix_num_y)

        self.cell_calib.prepare_calib_data(pos_x_abs=pos_x_abs, pos_y_abs=pos_y_abs, radius_abs=radius_abs,
                                           on_id=filter_ids['A'], off_id=filter_ids['B'], darkcorr=False)

        try:
            slope, offs = self.cell_calib.calib_data['aa'].calib_coeffs
            print('Calibration parameters AA: {}, {}'.format(slope, offs))
            slope, offs = self.cell_calib.calib_data['on'].calib_coeffs
            print('Calibration parameters on-band: {}, {}'.format(slope, offs))
            slope, offs = self.cell_calib.calib_data['off'].calib_coeffs
            print('Calibration parameters off-band: {}, {}'.format(slope, offs))
        except TypeError:
            messagebox.showerror('Calibration failed', 'Calibration failed.'
                                                       'This is probably related to NaNs in the tau vector. '
                                                       'It may be that dark correction is creating 0s in the data which'
                                                       ' result in NaNs through division.')
            return

        # Update cell column density error in each cell
        for key in self.cell_calib.calib_data:
            for i in range(len(self.cell_calib.calib_data[key].cd_vec_err)):
                self.cell_calib.calib_data[key].cd_vec_err[i] = self.cell_calib.calib_data[key].cd_vec[i] * \
                                                                self.cell_err

        # Flag that we now have a cell calibration
        self.got_cal_cell = True

        # Generate mask - if calibrating with just cell we use centre of image, otherwise we use
        # DOAS FOV for normalisation region. We use the second lowest calibration cell for this - don't want to stray
        # into non-linearity but don't want a 0 cell
        cell_vals_float = self.cell_cal_vals[:, 0].copy()
        cell_vals_float.sort()
        self.sens_mask_ppmm = str(int(cell_vals_float[2]))
        # TODO I'm not sure why but the pyplis implementation of get_sensitivity_corr_mask produces some interesting
        # TODO results. My hack of that function looks like it gives a more reasonable result at the moment (with
        # TODO villarica data)
        # TODO I have checked this with pacaya data too, and my implementation seems better, perhaps because I can use
        # TODO pyr_lvl 2, I think that is better than 1 used by pyplis. Also I only use one tau image, pyplis uses the
        # TODO whole stack. I'm not sure how it implements this but I'm pretty sure this is leading to strange results
        if self.cal_type_int in [1, 2] and self.got_doas_fov:
            # mask = self.cell_calib.get_sensitivity_corr_mask(calib_id='aa',
            #                                                  pos_x_abs=self.doas_fov_x, pos_y_abs=self.doas_fov_y,
            #                                                  radius_abs=self.doas_fov_extent, surface_fit_pyrlevel=1)
            mask = self.generate_sensitivity_mask(self.cell_tau_dict[self.sens_mask_ppmm],
                                                  pos_x=self.doas_fov_x, pos_y=self.doas_fov_y,
                                                  radius=self.doas_fov_extent, pyr_lvl=2)
        else:
            # mask = self.cell_calib.get_sensitivity_corr_mask(calib_id='aa', radius_abs=3, surface_fit_pyrlevel=1)
            mask = self.generate_sensitivity_mask(self.cell_tau_dict[self.sens_mask_ppmm], radius=3, pyr_lvl=2)
        self.sensitivity_mask = mask.img

        # Plot if requested
        if plot and self.fig_cell_cal is not None:
            self.fig_cell_cal.update_plot()

    def perform_cell_calibration(self, plot=True, save_corr=True):
        """
        Loads in cell calibration images and performs the calibration so that it is ready if needed
        :param plot:        bool    States whether the results are plotted
        :param save_corr:   bool    If True, dark corrected images are saved as new PNGs
        :return:
        """
        # Create updated cell calib engine (includes current cam geometry - may not be necessary)
        self.cell_calib = pyplis.cellcalib.CellCalibEngine(self.cam)

        img_list_full = [x for x in os.listdir(self.cell_cal_dir) if self.cam_specs.file_ext in x]

        # Clear sky. We use file_ext too to avoid using any dark_corr images which are created/saved by this function
        clear_list_A = [x for x in img_list_full
                        if self.cam_specs.file_filterids['on'] in x and
                        self.cam_specs.file_type['clear'] + self.cam_specs.file_ext in x]
        clear_list_B = [x for x in img_list_full
                        if self.cam_specs.file_filterids['off'] in x and
                        self.cam_specs.file_type['clear'] + self.cam_specs.file_ext in x]
        clear_list_A.sort()
        clear_list_B.sort()
        num_clear_A = len(clear_list_A)
        num_clear_B = len(clear_list_B)
        img_array_clear_A = np.zeros((self.cam_specs.pix_num_y, self.cam_specs.pix_num_x, num_clear_A), dtype=np.float32)
        img_array_clear_B = np.zeros((self.cam_specs.pix_num_y, self.cam_specs.pix_num_x, num_clear_B), dtype=np.float32)

        if num_clear_A == 0 or num_clear_B == 0:
            print('No clear images present. Ensure the calibration directory contains clear images for both filters')
            return

        # Loop through clear images and load them into buffer
        for i in range(num_clear_A):
            img_array_clear_A[:, :, i], meta = load_picam_png(os.path.join(self.cell_cal_dir, clear_list_A[i]))

            # Find associated dark image by extracting shutter speed, then subtract this image
            ss = meta['texp'] / self.cam_specs.file_ss_units
            img_array_clear_A[:, :, i] -= self.find_dark_img(self.cell_cal_dir, ss=ss, band='A')[0]

            # Scale image to 1 second exposure (so that we can deal with images of different shutter speeds
            img_array_clear_A[:, :, i] *= (1 / meta['texp'])

        # Coadd images to create single clear image A
        img_clear_A = np.mean(img_array_clear_A, axis=2)    #  Co-added final clear image

        # As above but with off-band images
        for i in range(num_clear_B):
            img_array_clear_B[:, :, i], meta = load_picam_png(os.path.join(self.cell_cal_dir, clear_list_B[i]))

            # Find associated dark image by extracting shutter speed, then subtract this image
            ss = meta['texp'] / self.cam_specs.file_ss_units
            img_array_clear_B[:, :, i] -= self.find_dark_img(self.cell_cal_dir, ss=ss, band='B')[0]

            # Scale image to 1 second exposure (so that we can deal with images of different shutter speeds
            img_array_clear_B[:, :, i] *= (1 / meta['texp'])

        # Coadd images to create single clear image B
        img_clear_B = np.mean(img_array_clear_B, axis=2)  # Co-added final clear image

        # If requested, we update bg images/masks to those from calibration, rather than explicitly defined bg images
        if self.use_cell_bg:
            self.generate_vign_mask(img_clear_A, 'A')
            self.generate_vign_mask(img_clear_B, 'B')
            self.bg_A = pyplis.image.Img(img_clear_A)
            self.bg_B = pyplis.image.Img(img_clear_B)
            self.bg_A_path = 'Coadded. ...{}'.format(self.cell_cal_dir[-8])
            self.bg_B_path = 'Coadded. ...{}'.format(self.cell_cal_dir[-8])

        # -------------------------------
        # READ IN CALIBRATION CELL IMAGES
        # -------------------------------
        # Calibration file listssky
        cal_list_A = [x for x in img_list_full
                      if self.cam_specs.file_filterids['on'] in x and
                      self.cam_specs.file_type['cal'] + self.cam_specs.file_ext in x]
        cal_list_B = [x for x in img_list_full
                      if self.cam_specs.file_filterids['off'] in x and
                      self.cam_specs.file_type['cal'] + self.cam_specs.file_ext in x]
        cal_list_A.sort()
        cal_list_B.sort()
        num_cal_A = len(cal_list_A)
        num_cal_B = len(cal_list_B)

        if num_cal_A == 0 or num_cal_B == 0:
            print('Calibration directory does not contain expected image. Aborting calibration load!')
            return

        cell_vals_A = [x.split('.')[0].split('_')[self.cam_specs.file_type_loc].replace(self.cam_specs.file_type['cal'], '')
                       for x in cal_list_A]
        cell_vals_B = [x.split('.')[0].split('_')[self.cam_specs.file_type_loc].replace(self.cam_specs.file_type['cal'], '')
                       for x in cal_list_B]
        cell_vals = list(set(cell_vals_A))

        # Ensure that we only calibrate with cells which have both on and off band images. So first we determine values
        # which are in one list but not the other, removing them from cell_vals
        cell_vals_B = list(set(cell_vals_B))
        missing_vals = np.setdiff1d(cell_vals, cell_vals_B, assume_unique=True)
        for val in missing_vals:
            try:
                cell_vals.remove(val)
            except ValueError:
                pass
            print('Cell {}ppmm is not present in both on- and off-band images, so is not being processed.')

        # Reset cell image dictionary as we are loading a new folder (don't want old cells/values in there)
        self.cell_dict_A = {}
        self.cell_dict_B = {}

        for ppmm in cell_vals:
            # Set id for this cell (based on its filename)
            cal_id = '_' + ppmm + self.cam_specs.file_type['cal']

            for band in ['A', 'B']:
                # Make list for specific calibration cell
                cell_list = [x for x in locals()['cal_list_{}'.format(band)] if cal_id in x]
                num_img = len(cell_list)

                # Create empty array
                cell_array = np.zeros((self.cam_specs.pix_num_y, self.cam_specs.pix_num_x, num_img),
                                       dtype=np.float32)

                for i in range(num_img):
                    cell_array[:, :, i], meta = load_picam_png(os.path.join(self.cell_cal_dir, cell_list[i]))

                    # Find associated dark image by extracting shutter speed, then subtract this image
                    ss = meta['texp'] / self.cam_specs.file_ss_units
                    cell_array[:, :, i] -= self.find_dark_img(self.cell_cal_dir, ss=ss, band=band)[0]

                    # Scale image to 1 second exposure (so that we can deal with images of different shutter speeds
                    cell_array[:, :, i] *= (1 / meta['texp'])

                # Coadd images to create single clear image B
                cell_img_coadd = np.mean(cell_array, axis=2)  # Co-added final clear image

                # Put image in dictionary
                getattr(self, 'cell_dict_{}'.format(band))[ppmm] = cell_img_coadd.copy()

        # GENERATE OPTICAL DEPTHS FOR EACH CELL
        num_cells = len(self.cell_dict_A)
        self.cell_cal_vals = np.zeros([num_cells, 2])
        self.cell_tau_dict = {}
        self.cell_masks = {}

        # Loop thorugh each cell calculating optical depth
        for i, ppmm in enumerate(self.cell_dict_A):
            # Set ppmm value
            self.cell_cal_vals[i, 0] = int(ppmm)

            # Generate absorbance image
            with np.errstate(divide='ignore', invalid='ignore'):
                self.cell_tau_dict[ppmm] = -np.log10(np.divide(np.divide(self.cell_dict_A[ppmm], img_clear_A),
                                                     np.divide(self.cell_dict_B[ppmm], img_clear_B)))
            self.cell_tau_dict[ppmm][np.isneginf(self.cell_tau_dict[ppmm])] = np.finfo(float).eps
            self.cell_tau_dict[ppmm][np.isinf(self.cell_tau_dict[ppmm])] = np.finfo(float).eps
            self.cell_tau_dict[ppmm][np.isnan(self.cell_tau_dict[ppmm])] = np.finfo(float).eps

            # Generate mask for this cell - if calibrating with just cell we use centre of image, otherwise we use
            # DOAS FOV for normalisation region
            if self.cal_type_int in [1, 2] and self.got_doas_fov:
                self.cell_masks[ppmm] = self.generate_sensitivity_mask(self.cell_tau_dict[ppmm],
                                                                       pos_x=self.doas_fov_x, pos_y=self.doas_fov_y,
                                                                       radius=self.doas_fov_extent, pyr_lvl=2)
            else:
                self.cell_masks[ppmm] = self.generate_sensitivity_mask(self.cell_tau_dict[ppmm], radius=3, pyr_lvl=2)

            # Correct cell images for sensitivity using mask
            # self.cell_tau_dict[ppmm] = self.cell_tau_dict[ppmm] / self.cell_masks[ppmm].img

            # Finally calculate average cell optical depth
            if not self.cal_crop:
                self.cell_cal_vals[i, 1] = np.mean(self.cell_tau_dict[ppmm])
            else:
                self.cell_cal_vals[i, 1] = np.mean(self.cell_tau_dict[ppmm][self.cal_crop_region])

        # Use 2nd smallest cell for sensitvity mask (don't want to stray into non-linearity, but don't want 0 cell)
        ppmms = self.cell_cal_vals[:, 0].copy()
        ppmms.sort()
        self.sens_mask_ppmm = str(int(ppmms[1]))
        self.sensitivity_mask = self.cell_masks[self.sens_mask_ppmm].img

        # Perform linear fit (tau is x variable, so that self.cell_pol can be used directly to extract ppmm from tau)
        self.cell_fit = np.polyfit(self.cell_cal_vals[:, 1], self.cell_cal_vals[:, 0], 1)
        self.cell_pol = np.poly1d(self.cell_fit)

        # Flag that we now have a cell calibration
        self.got_cal_cell = True

        # Save coadded/dark-corrected images if requested to do so
        if save_corr:
            for band in ['A', 'B']:
                # Clear image
                img = np.uint16(np.round(locals()['img_clear_{}'.format(band)]))
                filename = locals()['clear_list_{}'.format(band)][-1].split(self.cam_specs.file_ext)[0] + \
                           '_' + self.cam_specs.file_type['dark_corr'] + self.cam_specs.file_ext
                pathname = os.path.join(self.cell_cal_dir, filename)
                if not os.path.exists(pathname):
                    save_img(img, pathname)

                # Loop through cells and save those image
                for ppmm in cell_vals:
                    # Set id for this cell (based on its filename)
                    cal_id = '_' + ppmm + self.cam_specs.file_type['cal']

                    # Make list for specific calibration cell and retrieve the most recent filename - this will be used
                    # as the filename for the dark_corr coadded image
                    cell_list = [x for x in locals()['cal_list_{}'.format(band)] if cal_id in x]
                    cell_list.sort()
                    filename = cell_list[-1].split(self.cam_specs.file_ext)[0] + \
                               '_' + self.cam_specs.file_type['dark_corr'] + self.cam_specs.file_ext
                    pathname = os.path.join(self.cell_cal_dir, filename)

                    # Get image and round it to int for saving
                    img = np.uint16(np.round(getattr(self, 'cell_dict_{}'.format(band))[ppmm].copy()))
                    if not os.path.exists(pathname):
                        save_img(img, pathname)

        # Plot calibration
        if plot:
            self.fig_cell_cal.update_plot()

    def generate_sensitivity_mask(self, img_tau, pos_x=None, pos_y=None, radius=1, pyr_lvl=2):
        # TODO check pyr_lvl is working correctly, and pos_x/y and radius are scaled correctly following pyr
        """
        Generates mask which optical depth images are divided by to correct for sensitivity changes due to filter
        tranmission shifts with viewing angle change.

        Taken from pyplis.cellcalib.CellCalibEngine.get_sensitivity_corr_mask(), breaks it out to allow passing tau
        image and the centre point - easier use here as it doesn't require full setup of CellCalibEngine, which I don't
        want to use - it's a little clunky for my use.

        :param img_tau: np.array
            Optical depth image of cell whihc is used to generate the sensitivity mask
        pos_x : int
            x-pixel position of normalisation mask, if None the image center
            position is used (which is also the default pixel used to retrieve
            the vector of calibration optical densities from the cell OD
            images)
        pos_y : int
            y-pixel position of normalisation mask, if None the image center
            position is used (which is also the default pixel used to retrieve
            the vector of calibration optical densities from the cell OD
            images)
        radius : int
            radius specifying the disk size around ``pos_x_abs`` and
            ``pos_y_abs`` used to normalise the mask (i.e. uses average OD of
            cell image in this OD)
        :param pyr_lvl: int
            Pyramid level for downscaling of polynomial surface fit
        :return mask:   pyplis.image.Img
            Mask which OD images should be divided by to correct for changes in SO2 sensitivity
        """
        # If pos_x_abs or pos_y_abs is None, we use the centre position of the image for the mask normalisation
        if pos_x is None or pos_y is None:
            pos_x, pos_y = int(self.cam_specs.pix_num_x / 2.0), int(self.cam_specs.pix_num_y / 2.0)

        # Generate the mask for the central area for OD normalisation
        fov_mask = make_circular_mask(self.cam_specs.pix_num_y, self.cam_specs.pix_num_x, pos_x, pos_y, radius)

        # Fit 2D model to tau image
        try:
            # This returns an array with 2 too many rows, so take from second to second last
            if pyr_lvl == 2:
                cell_img = PolySurfaceFit(img_tau, pyrlevel=pyr_lvl).model[1:-1, :]
            elif pyr_lvl == 1 or pyr_lvl == 0:
                cell_img = PolySurfaceFit(img_tau, pyrlevel=pyr_lvl).model
            else:
                # I've currently only implemented these pyramid levels. Otherwise the model returns an array with the
                # wrong dimensions for some reason (seems to be an issue with pyplis)
                raise
        except:
            warnings.warn("2D polyfit failed while determination of sensitivity "
                 "correction mask, using original cell tau image for mask "
                 "determination")
            cell_img = img_tau

        # Generate mask
        mean = (cell_img * fov_mask).sum() / fov_mask.sum()
        mask = pyplis.image.Img(cell_img / mean)

        # Take the average value at the edge of the crop region and set this to all values outside of it if we are
        # requested to do a cal crop
        if self.crop_sens_mask:
            invert_fov_mask = np.invert(self.cal_crop_region)
            mean_edge = np.mean(mask.img[self.cal_crop_line_mask])
            mask.img[invert_fov_mask] = mean_edge

        return mask

    def compute_plume_dists(self):
        """
        Computes plume distances for each pixel and associated error
        :return:
        """
        # Compute integration step sizes
        self.dist_img_step, _, self.plume_dists = self.meas.meas_geometry.compute_all_integration_step_lengths()

        # Compute plume distance errors
        self.plume_dist_err = self.meas.meas_geometry.plume_dist_err()

    def model_light_dilution(self, lines=None, draw=True, **kwargs):
        """
        Models light dilution and applies correction to images
        :param lines:   list    List of pyplis LineOnImage objects for light dilution intensity extraction
        :param draw:    bool    Defines whether results are to be ploted
        :param kwargs:  Any further settings to be passed to DilutionCorr object
        :return:
        """
        print("Altitude offset: {}".format(self.meas.meas_geometry.cam_altitude_offs))

        # If we are passed lines, we use these, otherwise we use already defined lines
        if lines is not None:
            self.light_dil_lines = lines

        # Ensure we only use the correct objects for processing
        self.light_dil_lines = [f for f in self.light_dil_lines if isinstance(f, LineOnImage)]

        # Create the pyplis light dilution object
        self.dil_corr = DilutionCorr(self.light_dil_lines, self.meas.meas_geometry, **kwargs)

        # Determine distances to the two lines defined above (every 6th pixel)
        # TODO note if the cam GeoPoint has NaNs in it this will fail due to the scipy interpolation. Need to work
        # TODO out how to stop this - maybe interpolate the NaNs to get values, but I'm not sure why these NaNs appear
        # TODO in the first place
        self.meas.meas_geometry.cam.topo_data = np.nan_to_num(self.meas.meas_geometry.cam.topo_data)
        for line_id in self.dil_corr.line_ids:
            self.dil_corr.det_topo_dists_line(line_id)

        # Update light dilution plots - they will only be drawn in widget if requested
        # Plot the geometry and line results in a 3D map
        basemap = self.dil_corr.plot_distances_3d(alt_offset_m=self.cam.alt_offset, axis_off=False, draw_fov=True)

        # Get light dilution coefficients
        ax0, ax1 = self.get_light_dilution_coefficients(plot=False)

        self.got_light_dil = True


        # Pass figures to LightDilutionSettings object to be plotted
        # These are updated even if draw is not requested
        # ax0.set_ylabel("Terrain radiances (on band)")
        # ax1.set_ylabel("Terrain radiances (off band)")
        fig_dict = {'A': ax0.figure,
                    'B': ax1.figure,
                    'basemap': basemap}
        self.fig_dilution.update_figs(fig_dict, draw=draw)

    def get_light_dilution_coefficients(self, plot=True):
        """Gets light dilution coefficients from existing pyplis.DilutionCorr object"""
        # Estimate ambient intensity using defined ROI
        amb_int_on = self.vigncorr_A.crop(self.ambient_roi, True).mean()
        amb_int_off = self.vigncorr_B_warped.crop(self.ambient_roi, True).mean()

        # perform dilution anlysis and retrieve extinction coefficients (on-band)
        self.ext_on, _, _, ax0 = self.dil_corr.apply_dilution_fit(img=self.vigncorr_A,
                                                                  rad_ambient=amb_int_on,
                                                                  i0_min=self.I0_MIN,
                                                                  plot=True)
        # Off-band
        self.ext_off, _, _, ax1 = self.dil_corr.apply_dilution_fit(img=self.vigncorr_B_warped,
                                                                   rad_ambient=amb_int_off,
                                                                   i0_min=self.I0_MIN,
                                                                   plot=True)
        # Flag that we have made a new model
        self.dil_recal_last = self.vigncorr_A.meta['start_acq']

        # Plot coefficients if requested
        if plot:
            fig_dict = {'A': ax0.figure,
                        'B': ax1.figure,
                        'basemap': None}
            self.fig_dilution.update_figs(fig_dict, draw=plot)

        return ax0, ax1

    def corr_light_dilution(self, img, tau_uncorr, band='A'):
        """
        Corrects images for light dilution - uses simlar structure to pyplis.ImageList.correct_dilution()
        :return:
        """
        # Check that we have a light dilution model
        if not self.got_light_dil:
            warnings.warn("No light dilution model is present, cannot correct for light dilution")
            return

        # Get all appropriate images anf parameters based on
        if band.upper() == 'A' or 'ON':
            ext_coeff = self.ext_on
        elif band.upper() == 'B' or 'OFF':
            ext_coeff = self.ext_off
        else:
            print('Unrecognised definition of <band>, cannot perform light dilution correction')
            return

        # Compute plume background in image -> I = I0*e^-tau -> I*e^tau=I0
        plume_bg_vigncorr = img * np.exp(tau_uncorr.img)

        # Calculate plume pixel mask
        plume_pix_mask = self.calc_plume_pix_mask(tau_uncorr, tau_thresh=self.tau_thresh)

        # Perform light dilution correction using pyplis function (on a copy of the image so we don't alter original)
        corr_img = correct_img(copy.deepcopy(img), ext_coeff, plume_bg_vigncorr, self.plume_dists, plume_pix_mask)

        return corr_img

    def calc_plume_pix_mask(self, od_img, tau_thresh=0.05, erosion_kernel_size=0, dilation_kernel_size=0):
        """
        Calculates mask for plume pixels based on tau image and threshold.
        From pyplis.ImageList.calc_plumepix_thresh()
        """
        if not od_img.is_tau:
            raise ValueError("Input image must be optical density image "
                             "(or similar, e.g. calibrated CD image)")

        mask = od_img.to_binary(threshold=tau_thresh,
                                new_img=True)
        if erosion_kernel_size > 0:
            mask.erode(np.ones((erosion_kernel_size,
                             erosion_kernel_size), dtype=np.uint8))
        if dilation_kernel_size > 0:
            mask.dilate(np.ones((dilation_kernel_size,
                              dilation_kernel_size), dtype=np.uint8))
        return mask

    def update_doas_buff(self, doas_dict):
        """
        Updates doas buffer
        :param doas_dict:  dict     Must contain column_density and time keys, otherwise discarded. std_err is optional
        :return:
        """
        if 'column_density' not in doas_dict or 'time' not in doas_dict:
            print('Encountered unexpected value for doas_dict in update_doas_buff(), buffer was not updated')
            return

        # We either place the image in its position in the buffer, or if the buffer is already full we have to rearrange
        # the arrays and then put the new values at the end
        if self.idx_current_doas < self.doas_buff_size:
            idx = self.idx_current_doas
        else:
            idx = -1
            self.column_densities[:-1] = self.column_densities[1:]
            self.cd_times[:-1] = self.cd_times[1:]
            self.std_errs[:-1] =self.std_errs[1:]

        # Update buffers with new values
        self.column_densities[idx] = doas_dict['column_densities']
        self.cd_times[idx] = doas_dict['time']

        try:
            self.std_errs[idx] = doas_dict['std_err']
        except KeyError:
            self.std_errs[idx] = np.nan

        # Increment doas index
        self.idx_current_doas += 1

    def make_img_stack(self, time_start=None, time_stop=None):
        """
        Generates image stack from self.img_buff (tau images)
        :param time_start:  datetime    Start time to get data from
        :param time_stop:   datetime    End time to get data from
        :return stack:  ImgStack        Stack with all loaded images
        """
        if time_start is not None:
            # If we are not given a time to stop we go until current time and use all images up to that
            if time_stop is None:
                time_stop = datetime.datetime.now()
            img_buff = [x for x in self.img_buff[:self.idx_current] if time_start <= x['time'] <= time_stop]
        else:
            img_buff = self.img_buff[:self.idx_current]
        stack_len = len(img_buff)

        # Create empty pyplis ImgStack
        stack = pyplis.processing.ImgStack(self.cam_specs.pix_num_y, self.cam_specs.pix_num_x, stack_len,
                                           np.float32, 'tau', camera=self.cam, img_prep={'is_tau': True})

        # Add all images of the current image buffer to stack
        # (only take images from the buffer stack up to the current index - the images which have been loaded thusfar,
        # or if we are over the buffer size we take all images in the buffer)
        if self.idx_current < self.img_buff_size:
            buff_len = self.idx_current
        else:
            buff_len = self.img_buff_size

        # Loop through image buffer adding each images
        for img in img_buff:
            stack.add_img(img['img_tau'], img['time'])

        stack.img_prep['pyrlevel'] = 0

        return stack

    def make_aa_list(self):
        """Makes pyplis ImgList from current img_list (set using get_img_list())"""
        full_paths = [os.path.join(self.img_dir, f) for f in self.img_list]
        self.pyplis_img_list = pyplis.imagelists.ImgList(full_paths, cam=self.cam)

    def update_meta(self, new_image, meta_image):
        """
        Updates some useful metadata of image when passed a loaded image which already contains that data
        """
        new_image.meta['start_acq'] = meta_image.meta['start_acq']
        new_image.meta['pix_width'] = meta_image.meta['pix_width']
        new_image.meta['pix_height'] = meta_image.meta['pix_height']
        new_image.edit_log['darkcorr'] = meta_image.edit_log['darkcorr']

    def model_background(self, imgs={'A': None, 'B': None, 'B_warped': None}, set_vign=True, mode=None,
                         params_A=None, params_B=None, plot=True):
        """
        Models plume background for image provided.
        :param imgs:        dict    Dictionary of images - if images aren't None, they are used, instead of self.img_A
                                    and self.img_B
        :param set_vign:   bool    If True, we generate vignette corrected images (else it assumes they already exist)
        :param mode:        bool    Background model mode
        :param params_A:      dict    Background sky reference parameters for filter A
        :param params_B:      dict    Background sky reference parameters for filter B
        :param plot:        bool    If True, modelled background is plotted afterwards
        """
        # If we are passed images (probably from light dilution correction) we set them to img_A and B
        # We then may also set vign corr images to these too, as the vigncorr images are used to generate tau in
        # some modes. But we don't want to update self.vigncorr in this case
        if isinstance(imgs['A'], pyplis.Img):
            img_A = imgs['A']
            if not set_vign:
                vigncorr_A = img_A
                vigncorr_A.edit_log['vigncorr'] = True
        else:
            img_A = self.img_A
        if isinstance(imgs['B'], pyplis.Img):
            img_B = imgs['B']
            if not set_vign:
                vigncorr_B = img_B
                vigncorr_B.edit_log['vigncorr'] = True
        else:
            img_B = self.img_B

        if isinstance(imgs['B_warped'], pyplis.Img):
            img_B_warped = imgs['B_warped']
            if not set_vign:
                vigncorr_B_warped = img_B_warped
                vigncorr_B_warped.edit_log['vigncorr'] = True
        else:
            img_B_warped = pyplis.Img(self.img_B.img_warped)
            self.update_meta(img_B_warped, self.img_B)

        # Generate vignette corrected images if requested.
        if set_vign:
            vigncorr_A = pyplis.Img(img_A.img / self.vign_A)
            self.vigncorr_A = vigncorr_A
            self.update_meta(self.vigncorr_A, img_A)
            vigncorr_B = pyplis.Img(img_B.img / self.vign_B)
            self.vigncorr_B = vigncorr_B
            self.update_meta(self.vigncorr_B, img_B)
            self.vigncorr_A.edit_log['vigncorr'] = True
            self.vigncorr_B.edit_log['vigncorr'] = True

            # Create a warped version - required for light dilution work
            vigncorr_B_warped = pyplis.Img(self.img_reg.register_image(self.vigncorr_A.img, self.vigncorr_B.img))
            self.vigncorr_B_warped = vigncorr_B_warped
            self.update_meta(self.vigncorr_B_warped, self.vigncorr_B)
            self.vigncorr_B_warped.edit_log['vigncorr'] = True

        # Find clear sky regions if requested
        if self.auto_param_bg and params_A is None:
            # Find reference areas using vigncorr, to avoid issues caused by sensor smudges etc
            self.background_params_A = pyplis.plumebackground.find_sky_reference_areas(self.vigncorr_A)
            self.background_params_B = pyplis.plumebackground.find_sky_reference_areas(self.vigncorr_B)
            params_A = self.background_params_A
            params_B = self.background_params_B

        # Update params if we have some
        if params_A is not None:
            self.plume_bg_A.update(**params_A)
        if params_B is not None:
            self.plume_bg_B.update(**params_B)

        if mode == 7:
            self.bg_pycam = True
        elif mode in self.BG_CORR_MODES:
            self.plume_bg_A.mode = mode
            self.plume_bg_B.mode = mode
            self.bg_pycam = False

        # Get PCS line if we have one
        if len(self.PCS_lines) < 1:
            pcs_line = None
        else:
            pcs_line = self.PCS_lines[0]

        if self.bg_pycam:   # Basic pycam rectangle provides background intensity
            # Get background intensities. BG for tau_B is same as bg for tau_B warped, just so we know its in the same
            # region of sky, rather than the same coordinates of the image
            bg_a = vigncorr_A.crop(self.ambient_roi, new_img=True).mean()
            bg_b = vigncorr_B_warped.crop(self.ambient_roi, new_img=True).mean()

            # Tau A
            r = bg_a / vigncorr_A.img
            r[r <= 0] = np.finfo(float).eps
            r[np.isnan(r)] = np.finfo(float).eps
            tau_A = pyplis.Img(np.log(r))

            # Tau B
            r = bg_b / vigncorr_B.img
            r[r <= 0] = np.finfo(float).eps
            r[np.isnan(r)] = np.finfo(float).eps
            tau_B = pyplis.Img(np.log(r))

            # Tau B warped
            vigncorr_B_warped.img[0, 0] = np.finfo(float).eps
            r = bg_b / vigncorr_B_warped.img
            r[r <= 0] = np.finfo(float).eps
            r[np.isnan(r)] = np.finfo(float).eps
            tau_B_warped = pyplis.Img(np.log(r))

            tau_A.meta["bit_depth"] = np.nan
            tau_A.edit_log["is_tau"] = True
            tau_B.meta["bit_depth"] = np.nan
            tau_B.edit_log["is_tau"] = True
            tau_B_warped.meta["bit_depth"] = np.nan
            tau_B_warped.edit_log["is_tau"] = True

        else:
            try:
                # Get tau_A and tau_B
                if self.plume_bg_A.mode == 0:
                    # mask for corr mode 0 (i.e. 2D polyfit)
                    mask_A = np.ones(vigncorr_A.img.shape, dtype=np.float32)
                    mask_A[vigncorr_A.img < self.polyfit_2d_mask_thresh] = 0
                    mask_B = np.ones(vigncorr_B.img.shape, dtype=np.float32)
                    mask_B[vigncorr_B.img < self.polyfit_2d_mask_thresh] = 0
                    mask_B_warped = np.ones(vigncorr_B.img.shape, dtype=np.float32)
                    mask_B_warped[vigncorr_B_warped.img < self.polyfit_2d_mask_thresh] = 0

                    # First method: retrieve tau image using poly surface fit
                    tau_A = self.plume_bg_A.get_tau_image(vigncorr_A,
                                                          mode=self.BG_CORR_MODES[0],
                                                          surface_fit_mask=mask_A,
                                                          surface_fit_polyorder=1)
                    tau_B = self.plume_bg_B.get_tau_image(vigncorr_B,
                                                          mode=self.BG_CORR_MODES[0],
                                                          surface_fit_mask=mask_B,
                                                          surface_fit_polyorder=1)
                    tau_B_warped = pyplis.Img(self.img_reg.register_image(tau_A.img, tau_B.img))
                    self.update_meta(tau_B_warped, tau_B)
                    # tau_B_warped = self.plume_bg_A.get_tau_image(vigncorr_B_warped,       # TODO edited on 09/06/2022 as I think we can just warp tau_B - check this works
                    #                                              mode=self.BG_CORR_MODES[0],
                    #                                              surface_fit_mask=mask_B_warped,
                    #                                              surface_fit_polyorder=1)
                else:
                    if img_A.edit_log['vigncorr']:
                        img_A.edit_log['vigncorr'] = False
                        img_B.edit_log['vigncorr'] = False
                    tau_A = self.plume_bg_A.get_tau_image(img_A, self.bg_A)
                    tau_B = self.plume_bg_B.get_tau_image(img_B, self.bg_B)

                    # Generating warped B from warped images -
                    # I think I have to do this here rather than registering tau_B, because the background plume params are
                    # based on tau_A image, so they won't match the B images unless we use registered versions
                    # bg_B_warped = pyplis.Img(self.img_reg.register_image(self.bg_A.img, self.bg_B.img))       # TODO same edit as above - should be fine?
                    # self.update_meta(bg_B_warped, self.bg_B)
                    # img_B_warped.edit_log['vigncorr'] = False
                    # tau_B_warped = self.plume_bg_A.get_tau_image(img_B_warped, bg_B_warped)
                    # self.update_meta(tau_B_warped, img_B_warped)
                    tau_B_warped = pyplis.Img(self.img_reg.register_image(tau_A.img, tau_B.img))
                    self.update_meta(tau_B_warped, tau_B)
            except BaseException as e:
                print('ERROR! When attempting pyplis background modelling: {}'.format(e))
                print('Reverting to basic rectangular background model. Note subsequent processing will attempt pyplis modelling again unless changed by the user.')
                # Get background intensities. BG for tau_B is same as bg for tau_B warped, just so we know its in the same
                # region of sky, rather than the same coordinates of the image
                bg_a = vigncorr_A.crop(self.ambient_roi, new_img=True).mean()
                bg_b = vigncorr_B_warped.crop(self.ambient_roi, new_img=True).mean()

                # Tau A
                r = bg_a / vigncorr_A.img
                r[r <= 0] = np.finfo(float).eps
                r[np.isnan(r)] = np.finfo(float).eps
                tau_A = pyplis.Img(np.log(r))

                # Tau B
                r = bg_b / vigncorr_B.img
                r[r <= 0] = np.finfo(float).eps
                r[np.isnan(r)] = np.finfo(float).eps
                tau_B = pyplis.Img(np.log(r))

                # Tau B warped
                vigncorr_B_warped.img[0, 0] = np.finfo(float).eps
                r = bg_b / vigncorr_B_warped.img
                r[r <= 0] = np.finfo(float).eps
                r[np.isnan(r)] = np.finfo(float).eps
                tau_B_warped = pyplis.Img(np.log(r))

                tau_A.meta["bit_depth"] = np.nan
                tau_A.edit_log["is_tau"] = True
                tau_B.meta["bit_depth"] = np.nan
                tau_B.edit_log["is_tau"] = True
                tau_B_warped.meta["bit_depth"] = np.nan
                tau_B_warped.edit_log["is_tau"] = True

        # Update metadata of images
        self.update_meta(tau_A, img_A)
        self.update_meta(tau_B, img_B)
        self.update_meta(tau_B_warped, img_B_warped)
        tau_B_warped.img[np.isnan(tau_B_warped.img)] = np.finfo(float).eps

        # Plots
        if plot:
            self.fig_bg.update_plots(tau_A, tau_B)

            # if self.bg_pycam:
            #    # TODO need to do my own plotting if doing pycam background
            #    pass
            # else:
            #     # Close old figures
            #     try:
            #         plt.close(self.fig_bg_A)
            #         plt.close(self.fig_bg_B)
            #         plt.close(self.fig_bg_ref)
            #     except AttributeError:
            #         pass
            #
            #     if pcs_line is not None:
            #         self.fig_bg_A = self.plume_bg_A.plot_tau_result(tau_A, PCS=pcs_line)
            #         self.fig_bg_B = self.plume_bg_A.plot_tau_result(tau_B, PCS=pcs_line)
            #     else:
            #         self.fig_bg_A = self.plume_bg_A.plot_tau_result(tau_A)
            #         self.fig_bg_B = self.plume_bg_A.plot_tau_result(tau_B)
            #
            #     self.fig_bg_A.canvas.set_window_title('Background model: Image A')
            #     self.fig_bg_B.canvas.set_window_title('Background model: Image B')
            #
            #     self.fig_bg_A.show()
            #     self.fig_bg_B.show()
            #
            #     # Reference areas
            #     self.fig_bg_ref, axes = plt.subplots(1, 1, figsize=(16, 6))
            #     pyplis.plumebackground.plot_sky_reference_areas(vigncorr_A, params, ax=axes)
            #     axes.set_title("Automatically set parameters")
            #     self.fig_bg_ref.canvas.set_window_title('Background model: Reference parameters')
            #     self.fig_bg_ref.show()

        return tau_A, tau_B, tau_B_warped

    def generate_optical_depth(self, plot=True, plot_bg=True, run_cal=False, img_path_A=None, overwrite=False):
        """
        Performs the full catalogue of image procesing on a single image pair to generate optical depth image and
        calibrate it if a calibration is present or calibration is requested
        Processing beyond this point is left ot another function, since it requires use of a second set of images

        :param run_cal: bool    If true, and DOAS calibration is selected, we run the doas calibration procedure
        :param img_path_A: str  If not None, the this indicates it is a new image and that the img_buff should be updated
        :returns
        """
        # Set last image to img_tau_prev, as it is used in optical flow computation
        # TODO I need to think abiout this this may be being called during times when we want to change processing and
        # TODO we haven't necessarily loaded a new image, so in this case, I think we don't want to shift the old
        # TODO image back one, as it may end up duplicating images??
        # TODO I think this edit, to use img_path_A as a guide makes this work. img_path_A is only not None if we need
        # TODO to update the img_buffer. So if the buffer is updating, the tau_prev needs updating too, I think...
        # if img_path_A is not None:
        # TODO I think the above discussion doesn't actually matter - we shouldn't ever change processing settings half
        # TODO way through processing, so we can probably always make this update and when in a proper processing loop
        # TODO it will work as expected
        if not overwrite:
            self.img_tau_prev = self.img_tau
            self.img_cal_prev = self.img_cal

        # Model sky backgrounds and sets self.tau_A and self.tau_B attributes
        self.tau_A, self.tau_B, self.tau_B_warped = self.model_background(plot=plot_bg)

        # If we have lines, and light dilution correction is requested, we run it here,
        # If sufficient time has passed since last model run we get new coefficients, but don't need to rerun the whole
        # model, so that is only done on the first image
        try:
            # If this throws TypeError dil_recal_last was int, so must be first image and we can set timedelta=0
            dt = self.tau_A.meta['start_acq'] - self.dil_recal_last
        except TypeError:
            dt = datetime.timedelta(minutes=0)
        if self.use_light_dilution and self.first_image:
            lines = [line for line in self.light_dil_lines if isinstance(line, LineOnImage)]
            if len(lines) > 0:
                print('Modelling light dilution')
                self.model_light_dilution(draw=False)
        elif self.use_light_dilution and datetime.timedelta(minutes=self.dil_recal_time) <= dt:
            print('Estimating new light dilution scattering coefficients')
            self.get_light_dilution_coefficients(plot=False)

        # Perform light dilution if we have a correction
        t = time.time()
        if self.got_light_dil:
            self.lightcorr_A = self.corr_light_dilution(self.vigncorr_A, self.tau_A, band='A')
            self.update_meta(self.lightcorr_A, self.vigncorr_A)
            # self.lightcorr_B = self.corr_light_dilution(self.vigncorr_B_warped, self.tau_B_warped, band='B')
            self.lightcorr_B = self.corr_light_dilution(self.vigncorr_B, self.tau_B, band='B')
            self.update_meta(self.lightcorr_B, self.vigncorr_B_warped)
            lightcorr_B_warped = self.img_reg.register_image(self.lightcorr_A.img, self.lightcorr_B.img)
            self.lightcorr_B_warped = pyplis.Img(lightcorr_B_warped)
            self.update_meta(self.lightcorr_B_warped, self.vigncorr_B_warped)

            # If use_light_dilution, we generate new tau images from light dilution
            if self.use_light_dilution:
                # Re-introduce vignetting, as this is corrected for in the background modelling, and we don't
                # want to have a double-/over-correction for this
                img_A = pyplis.Img(self.lightcorr_A * self.vign_A)
                img_B = pyplis.Img(self.lightcorr_B * self.vign_B)
                img_B_warped = pyplis.Img(self.img_reg.register_image(img_A.img, img_B.img))
                self.update_meta(img_A, self.lightcorr_A)
                self.update_meta(img_B, self.lightcorr_B)
                self.update_meta(img_B_warped, self.lightcorr_B_warped)

                # Run model background with light-dilution corrected images
                img_dict = {'A': img_A, 'B': img_B, 'B_warped': img_B_warped}
                tau_A, tau_B, tau_B_warped = self.model_background(imgs=img_dict, set_vign=False,
                                                                   params_A=self.background_params_A,
                                                                   params_B=self.background_params_B, plot=False)
                self.tau_A, self.tau_B, self.tau_B_warped = tau_A, tau_B, tau_B_warped
            print('Light dilution correction time: {}'.format(time.time()-t))
        else:
            print('Light dilution correction not applied')

        # Adjust for changing FOV sensitivity if requested
        if self.use_sensitivity_mask:
            self.img_tau.img = self.img_tau.img / self.sensitivity_mask

        # Create apparent absorbance image from off and on-band tau images
        self.img_tau = pyplis.image.Img(self.tau_A.img - self.tau_B_warped.img)
        self.img_tau.edit_log["is_tau"] = True
        self.img_tau.edit_log["is_aa"] = True
        self.update_meta(self.img_tau, self.img_A)
        self.img_tau.img[np.isnan(self.img_tau.img)] = np.finfo(float).eps    # Remove NaNs
        self.img_tau.img[np.isinf(self.img_tau.img)] = np.finfo(float).eps    # Remove infs

        # Extract tau time series for cross-correlation lines if velo_mode flow_glob is True
        if self.velo_modes['flow_glob']:
            self.extract_cross_corr_vals(self.img_tau)

        # Calibrate the image
        self.img_cal = self.calibrate_image(self.img_tau, run_cal_doas=run_cal)

        if plot:
            # TODO should include a tau vs cal flag check, to see whether the plot is displaying AA or ppmm
            self.fig_tau.update_plot(np.array(self.img_tau.img), img_cal=self.img_cal)

    def calibrate_image(self, img, run_cal_doas=False, doas_update=True):
        """
        Takes tau image and calibrates it using correct calibration mode
        :param img: pyplis.Img or pyplis.ImgStack      Tau image
        :param run_cal_doas: bool   If True the DOAS FOV calibration is performed
        :param bool doas_update:    If False, no updae to doas will be performed
                                    (mainly for use when getting emission rate from buffer)
        :return:
        """
        # Make a deep copy of the image so we aren't changing the tau image
        img = copy.deepcopy(img)

        # Perform DOAS calibration if we are at the set calibration size
        # idx_current will have been incremented by 1 in process_pair so the current image idx is actually
        # idx_current - 1, but because the idx starts at 0, we need idx + 1 to find when we should be calibrating,
        # so the +1 and -1 cancel and we can just use self.idx_current here and find the remainder
        # Since this comes after
        if self.cal_type_int in [1, 2]:
            # Perform any necessary DOAS calibration updates
            if doas_update:
                self.update_doas_calibration(img, force_fov_cal=run_cal_doas)

        # TODO test function - I have not confirmed that all types of calibration work yet.
        cal_img = None

        # Perform DOAS calibration if mode is 1 or 2 (DOAS or DOAS and Cell sensitivity adjustment)
        if self.got_doas_fov and self.cal_type_int in [1, 2]:
            if self.fix_fov and not self.had_fix_fov_cal:
                pass
            else:
                cal_img = self.calib_pears.calibrate(img)

                # If we want to adjust for the offset in the calibration curve we add y_offset back to the image here
                if self.doas_cal_adjust_offset:
                    cal_img.img = cal_img.img + self.calib_pears.y_offset

        elif self.cal_type_int == 0:
            if isinstance(img, pyplis.Img):
                # cal_img = img * self.cell_fit[0]    # Just use cell gradient (not y axis intersect)
                cal_img = img * self.cell_calib.calib_data['aa'].calib_coeffs[0]
            elif isinstance(img, pyplis.ImgStack):
                cal_img = np.zeros([self.cam_specs.pix_num_y, self.cam_specs.pix_num_x, img.num_of_imgs])
                for i in range(img.num_of_imgs):
                    # cal_img[:, :, i] = img.stack[i] * self.cell_fit[0]
                    cal_img[:, :, i] = img.stack[i] * self.cell_calib.calib_data['aa'].calib_coeffs[0]

            cal_img.edit_log["gascalib"] = True

        elif self.cal_type == 3:        # Preloaded calibration coefficients from CSV file
            if self.calibration_series is None:
                return cal_img

            # Find closest available calibration data point for current image time
            closest_index = self.calibration_series.index.get_indexer([self.img_A.meta['start_acq']], method='nearest')

            # Use index to retrieve calibration coeffients
            grad = self.calibration_series.iloc[closest_index]['coeff 0'][0]
            intercept = self.calibration_series.iloc[closest_index]['coeff 1'][0]

            # Calibrate image
            cal_img = img * grad
            if self.doas_cal_adjust_offset:
                cal_img = cal_img + intercept

        return cal_img

    def doas_fov_search(self, img_stack, doas_results, polyorder=1, plot=True, force_save=False):
        """
        Performs FOV search for doas
        :param img_stack:
        :param doas_results:
        :return:
        """
        print('Performing DOAS FOV search')
        # TODO May want to initiate this DoasFOVEng with info on camera?
        s = pyplis.doascalib.DoasFOVEngine(img_stack, doas_results)
        s.maxrad = self.maxrad_doas  # Set maximum radius of FOV to close to that expected from optical calculations
        s.g2dasym = False  # Allow only circular FOV (not eliptical)
        self.calib_pears = s.perform_fov_search(method='pearson')
        self.calib_pears.fit_calib_data(polyorder=polyorder)
        self.record_fit_data()
        self.doas_fov_x, self.doas_fov_y = self.calib_pears.fov.pixel_position_center(abs_coords=True)
        self.doas_fov_extent = self.calib_pears.fov.pixel_extend(abs_coords=True)
        self.fov = self.calib_pears.fov
        print('DOAS FOV search complete')
        if self.calib_pears.polyorder == 1 and self.calib_pears.calib_coeffs[0] < 0:
            print('Warning!! Calibration shows inverse tau-CD relationship. It is likely an error has occurred')

        # Flag that we now have a calibration and update time of last calibration to this time
        self.got_doas_fov = True
        self.doas_last_fov_cal = self.img_A.meta['start_acq']

        # Save as FITS file if requested
        # TODO This saving may need to be moved to the updating DOAS function, rather the FOV search
        if self.save_doas_cal:
            time_gap = self.img_A.meta['start_acq'] - self.doas_last_save
            time_gap = time_gap.total_seconds() / 60
            if force_save or time_gap >= self.remove_doas_mins:
                # Get filename which doesn't exist yet by incrementing number
                full_path = os.path.join(self.processed_dir, self.doas_filename.format(self.doas_file_num))
                while os.path.exists(full_path):
                    self.doas_file_num += 1
                    full_path = os.path.join(self.processed_dir, self.doas_filename.format(self.doas_file_num))
                # TODO I don't think this line actually saves data...
                #self.calib_pears.save_as_fits(self.processed_dir, self.doas_filename.format(self.doas_file_num))

                # Set new time of most recent save
                self.doas_last_save = self.img_A.meta['start_acq']

        # Plot results if requested, first checking that we have the tkinter frame generated
        if plot:
            print('Updating DOAS FOV plot')
            self.fig_doas_fov.update_plot()

    def generate_doas_fov(self):
        """
        Generates calibpears object from fixed DOAS FOV parameters
        :return:
        """
        self.calib_pears = DoasCalibData(polyorder=self.polyorder_cal, camera=self.cam,
                                         senscorr_mask=self.sens_mask)  # includes DoasCalibData class

        # self.calib_pears.update_search_settings(method='pearson')
        # self.calib_pears.merge_data(merge_type=self._settings["mergeopt"])
        self.calib_pears.fov.result_pearson['cx_rel'] = self.doas_fov_x
        self.calib_pears.fov.result_pearson['cy_rel'] = self.doas_fov_y
        self.calib_pears.fov.result_pearson['rad_rel'] = self.doas_fov_extent
        self.calib_pears.fov.img_prep['pyrlevel'] = 1
        self.calib_pears.fov.search_settings['method'] = 'pearson'
        mask = make_circular_mask(self.cam_specs.pix_num_y, self.cam_specs.pix_num_x,
                                  self.doas_fov_x, self.doas_fov_y, self.doas_fov_extent)
        self.calib_pears.fov.fov_mask_rel = mask.astype(np.float64)
        self.fov = self.calib_pears.fov
        self.got_doas_fov = True
        self.doas_last_fov_cal = self.img_A.meta['start_acq']

    def update_doas_calibration(self, img_tau=None, force_fov_cal=False):
        """
        Updates DOAS results to include more data, or FOV location is also updated if this is requested and in the
        alloted time for FOV recalibration
        :param img_tau:     pyplis.Img
                            Image to get average apparent absorption for adding to calibration - or I may need to add
                            to stack
        :param bool force_fov_cal:
            If True, FOV calibration is forced to happen (can use this at the end of a processing sequence where all
            other DOAS FOV criteria have not been fulfilled but we still want a calibration
        :return:
        """
        if img_tau is None:
            img_tau = self.img_tau
        img_time = img_tau.meta['start_acq']

        # TODO I may want to keep this time series, since it shouldn't take up too much memory, and it isn't
        # TODO necessary for this series to be within the correct times for the calibration - calibration times
        # TODO are extracted directly from image times, and other data is ignored, so I don't need to delete it.
        # Remove DOAS results that are too old (this might not be necessary)
        if self.doas_recal:
            oldest_time = img_time - datetime.timedelta(minutes=self.remove_doas_mins)
            self.doas_worker.rem_doas_results(oldest_time, inplace=True)

            # Update calibration data - on startup there is not calib data, so if have none we just catch the exception
            try:
                # self.rem_doas_cal_data(oldest_time, recal=True)
                # EDITED TO THIS ON 13/01/2023 BECAUSE WE RUN RECAL WHEN WE ADD DATA TOO  -DON'T NEED TO KEEP RECALIBRATING
                # AND THIS RECAL MESSES WITH THE FIXED FOV CAL
                self.rem_doas_cal_data(oldest_time, recal=False)
            except ValueError:
                pass

        # Update FOV calibration if requested and if the allotted time since the last calibration has occured
        # We also need to run this if we don't have a calibration yet
        if (force_fov_cal or self.doas_fov_recal or not self.got_doas_fov) and not self.fix_fov:
            dt = datetime.timedelta(minutes=self.doas_fov_recal_mins)
            oldest_time = img_time - dt
            if oldest_time >= self.doas_last_fov_cal or force_fov_cal:
                # Check we have some DOAS points
                if len(self.doas_worker.results) < self.min_doas_points:
                    print('Require at least {} DOAS points to perform FOV CD-tau calibration. '
                          'Got only {}'.format(self.min_doas_points, len(self.doas_worker.results)))
                    return

                try:
                    last_cal = copy.deepcopy(self.doas_last_fov_cal)    # For knowing when to update buffer from
                    stack = self.make_img_stack(time_start=oldest_time)
                    if stack.num_of_imgs < self.min_num_imgs:
                        print('Require at least {} images to perform FOV CD-tau calibration. '
                              'Got only {}'.format(self.min_num_imgs, stack.num_of_imgs))
                        return
                    # TODO =========================================
                    # TODO For testing!!!
                    # self.doas_worker.results = self.doas_worker.make_doas_results(self.test_doas_times, self.test_doas_cds,
                    #                                                               stds=self.test_doas_stds)
                    # TODO ==========================================

                    self.doas_fov_search(stack, self.doas_worker.results, polyorder=self.polyorder_cal)

                    # Once we have a calibration we need to go back through buffer and get emission rates
                    # Overwrite any emission rates since last calibration, as they require new FOV calibration
                    self.get_emission_rate_from_buffer(after=last_cal, overwrite=True)
                    self.tau_vals = np.column_stack(
                        (self.calib_pears.time_stamps, 
                        self.calib_pears.tau_vec,
                        self.calib_pears.cd_vec,
                        self.calib_pears.cd_vec_err))
                except Exception as e:
                    print('Error when attempting to update DOAS calibration: {}'.format(e))

        # If we don't update fov search then we just update current cal object with new image (as long as we have
        # a doas calibration)
        elif self.got_doas_fov:
            if len(self.doas_worker.results) < 1:
                print('No DOAS data available for CD-tau calibration')
                return

            doas_fov = self.fov

            # Extract values from current image
            bool_array = np.array(doas_fov.fov_mask_rel, dtype=bool)
            tau_fov = img_tau.img[bool_array]
            tau = tau_fov.mean()

            try:
                # Get CD for current time
                cd = self.doas_worker.results[img_time]
                # Get index for cd_err
                cd_err = self.doas_worker.results.fit_errs[
                    np.where(self.doas_worker.results.index.array == img_time)[0][0]]
            except BaseException as e:
                # If there is no data for the specific time of the image we will have to interpolate
                dts = self.doas_worker.results.index - img_time
                # If the nearest DOAS data point isn't within the limit set by user (max_doas_cam_dif) then we do not
                # use this image in the calibration - this should prevent having large uncertainties
                closest = np.min(np.abs(dts.array))
                dt = datetime.timedelta(seconds=closest / np.timedelta64(1, 's'))
                if dt > datetime.timedelta(seconds=self.max_doas_cam_dif):
                    print('No DOAS data point within {}s of image time: {}. '
                          'Image is not added to DOAS calibration'.format(self.max_doas_cam_dif,
                                                                          img_time.strftime('%H:%M:%S')))
                    return

                zero = datetime.timedelta(0)
                seconds_plus = np.array([x for x in dts if x > zero])
                seconds_minus = np.array([x for x in dts if x < zero])

                if len(seconds_plus) == 0:
                    idx = np.argmin(np.abs(seconds_minus))
                    time_val = img_time + seconds_minus[idx]
                    cd = self.doas_worker.results[time_val]
                    # Get index for cd_err
                    cd_err = self.doas_worker.results.fit_errs[self.doas_worker.results.index == time_val]
                    print('Warning, no DOAS data beyond image time for interpolation, using single closest point')
                    print('Image time: {}\nDOAS time: {}'.format(img_time.strftime('%H:%M:%S'),
                                                                 time_val.strftime('%H:%M:%S')))

                elif len(seconds_minus) == 0:
                    idx = np.argmin(seconds_plus)
                    time_val = img_time + seconds_plus[idx]
                    cd = self.doas_worker.results[time_val]
                    # Get index for cd_err
                    cd_err = self.doas_worker.results.fit_errs[self.doas_worker.results.index == time_val]
                    print('Warning, no DOAS data before image time for interpolation, using single closest point')
                    print('Image time: {}\nDOAS time: {}'.format(img_time.strftime('%H:%M:%S'),
                                                                 time_val.strftime('%H:%M:%S')))
                else:
                    # This may work for interpolating
                    cd = np.interp(pd.to_numeric(pd.Series(img_time)).values,
                              pd.to_numeric(self.doas_worker.results.index).values, self.doas_worker.results)
                    cd_err = np.interp(pd.to_numeric(pd.Series(img_time)).values,
                                       pd.to_numeric(self.doas_worker.results.index).values,
                                       self.doas_worker.results.fit_errs)
                    print('Interpolated DOAS data for image time {}'.format(img_time.strftime('%H:%M:%S')))

            # Update calibration object
            cal_dict = {'tau': tau, 'cd': cd, 'cd_err': cd_err, 'time': img_time}
            tau_vals = np.column_stack((img_time, tau, cd, cd_err))
            self.tau_vals = np.append( self.tau_vals, tau_vals, axis = 0)

            # Rerun fit if we have enough data
            # For fixed FOV we first wait until we have at least as much data as the "remove_doas_mins" parameter, so
            # we're always calibrating with the same number of data points. Once we get this number, we calibrate and
            # go back thorugh buffer to get all emission rates. After that we flag that we've had a fixed FOV
            # calibration so from then on don't need to get emission rate from buffer - just proceed normally.
            if self.fix_fov and not self.had_fix_fov_cal:
                oldest_time = img_time - datetime.timedelta(minutes=self.remove_doas_mins)
                if oldest_time < self.doas_last_fov_cal:
                    self.add_doas_cal_data(cal_dict, recal=False)
                else:
                    self.add_doas_cal_data(cal_dict, recal=True)
                    self.had_fix_fov_cal = True

                    # Get emission rate from buffer
                    last_cal = copy.deepcopy(self.doas_last_fov_cal)
                    recal = True
                    self.get_emission_rate_from_buffer(after=last_cal, overwrite=True)
            else:
                self.add_doas_cal_data(cal_dict, recal=True)

            # Update doas figure, but no need to change the correlation image as we haven't changed that
            self.fig_doas_fov.update_plot(update_img=False)

    def add_doas_cal_data(self, cal_dict, recal=True):
        """
        Extracts doas calibration data so that it can remain saved even once it goas beyond the length of the buffer.
        i.e. this doesn't save the image stack so isn't taking up an unnecessary amount of space
        """
        self.calib_pears.tau_vec = np.append(self.calib_pears.tau_vec, cal_dict['tau'])
        self.calib_pears.cd_vec = np.append(self.calib_pears.cd_vec, cal_dict['cd'])
        self.calib_pears.cd_vec_err = np.append(self.calib_pears.cd_vec_err, cal_dict['cd_err'])
        self.calib_pears.time_stamps = np.append(self.calib_pears.time_stamps, cal_dict['time'])

        # Recalibrate
        if recal:
            self.calib_pears.fit_calib_data()
            self.record_fit_data()

    def rem_doas_cal_data(self, time_obj, inplace=True, recal=True):
        """
        Removes data which is earlier than the time represetned by the time object
        :param datetime.datetime time_obj:
        :param bool inplace:    If True, the object is changed. Else, a new object is created
        :return:
        """
        if inplace:
            calib_dat = self.calib_pears
        else:
            calib_dat = copy.deepcopy(self.calib_pears)

        # Edit all vectors
        if time_obj > datetime.datetime(year=2022, month=5, day=20, hour=16, minute=5, second=10):
            pass        # Useful for debugging as I can put a breakpoint here and only interrogate after a time I define above
        calib_dat.tau_vec = calib_dat.tau_vec[calib_dat.time_stamps >= time_obj]
        calib_dat.cd_vec = calib_dat.cd_vec[calib_dat.time_stamps >= time_obj]
        calib_dat.cd_vec_err = calib_dat.cd_vec_err[calib_dat.time_stamps >= time_obj]
        calib_dat.time_stamps = calib_dat.time_stamps[calib_dat.time_stamps >= time_obj]

        # Rerun calibration fitting and then return object
        if recal:
            calib_dat.fit_calib_data()
        return calib_dat

    def load_cal_series(self, filename):
        """
        Loads calibration coefficient time series from a file, to be used to calibrate optical depths.
        Note: this calibration will be reliant on the optical depths being generated in the same way as when the
        calibration series was produced - i.e. same background correction scheme - otherwise results are likely to
        be erroneous.
        :param filename str Path to calibration file
        """
        _, ext = os.path.splitext(filename)
        if ext != '.csv':
            print('PyplisWorker.load_cal_series: Cannot read file {} as it is not in the correct format (.csv)'.format(filename))
            return

        #Extract number of headers
        with open(filename, 'r') as f:
            headerline = f.readline()
            num_headers = int(headerline.split('=')[-1])

        # Load in csv to dataframe
        self.calibration_series = pd.read_csv(filename, header=num_headers)

        # Set columns to be numeric
        self.calibration_series = self.calibration_series.astype({'optical depth (tau)': 'float',
                                                                  'col density (doas)': 'float',
                                                                  'col density (error)': 'float',
                                                                  'coeff 0': 'float',
                                                                  'coeff 1': 'float',
                                                                  'MSE': 'float',
                                                                  'r-squared': 'float'})

        # Convert timepoints to datetime objects (easier to work with than time strings)
        self.calibration_series['timepoint'] = pd.to_datetime(self.calibration_series['timepoint'])

        # Set timepoint as index (useful for searching for times later) and drop rows that don't contain calibration data
        self.calibration_series = self.calibration_series.set_index('timepoint').dropna()

    def calc_line_dist(self, line_1, line_2):
        """
        Calculates the distance (in pixels) between the centre points of 2 lines. This gives an estimate of the distance
        between 2 lines, even if they aren't exactly perpendicular
        :param line_1:  LineOnImage
        :param line_2:  LineOnImage
        """
        centre_cooods = [None, None]
        for i, line in enumerate([line_1, line_2]):
            centre_pix_x = min(line.x0, line.x1) + (np.absolute(line.x0 - line.x1) / 2)
            centre_pix_y = min(line.y0, line.y1) + (np.absolute(line.y0 - line.y1) / 2)
            centre_cooods[i] = [centre_pix_x, centre_pix_y]

        pix_dist = np.sqrt(np.sum([(centre_cooods[0][0] - centre_cooods[1][0]) ** 2,
                                   (centre_cooods[0][1] - centre_cooods[1][1]) ** 2]))

        return pix_dist

    def extract_cross_corr_vals(self, img):
        """
        Extracts values across img using line
        :param img:     Img             Image to extract data from
        """
        try:
            for line in ['young', 'old']:
                line_vals = self.cross_corr_lines[line].get_line_profile(img.img)
                self.cross_corr_series[line].append(np.sum(line_vals))
            self.cross_corr_series['time'].append(img.meta['start_acq'])
        except BaseException as e:
            print('Could not retrieve integrated tau over PCS lines for cross-correlation\n {}'.format(e))

    def generate_cross_corr(self, series_time, series_young, series_old, distance=None, plot=True):
        """
        Runs cross correlation procedure to get a global velocity and assign it to self.vel_glob
        :param series_time:     list    List of datetime objects
        :param series_young:    list    First line of the younger plume
        :param series_old:      list    Second line of the older plume
        :param distance:        float   Distance between IC lines
        :param plot:            bool    If True, plotting of cross-correlation analysis is performed
        :return:
        """
        # Calculate distance between current two PCS lines if we aren't passed a distance
        if distance is None:
            pcs1 = self.cross_corr_lines['young']
            pcs2 = self.cross_corr_lines['old']
            pix_dist_avg_line1 = pcs1.get_line_profile(self.dist_img_step.img).mean()
            pix_dist_avg_line2 = pcs2.get_line_profile(self.dist_img_step.img).mean()

            # Take the mean of those to determine distance between both lines in m
            pix_dist_avg = np.mean([pix_dist_avg_line1, pix_dist_avg_line2])

            # Calculate distance between centre points of lines
            distance = self.calc_line_dist(pcs1, pcs2) * pix_dist_avg

        # Find lag in seconds
        try:
            series_young = np.array(series_young)
            series_old = np.array(series_old)
            series_time = np.array(series_time)
        except BaseException as e:
            print('Cross correlation aborted! Cannot convert time series arrays to numpy array.\n'
                  '{}').format(e)
            return
        lag, coeffs, s1_ana, s2_ana, max_coeff_signal, ax = find_signal_correlation(series_young, series_old,
                                                                                    time_stamps=series_time, plot=plot)
        dt = np.mean(np.asarray([delt.total_seconds() for delt in (series_time[1:] - series_time[:-1])]))
        lag_frames = lag / dt

        # Calculate velocity and append to list of global velocities
        vel = distance / lag
        self.vel_glob.append({'range': [series_time[0], series_time[-1]],
                              'lag': lag,
                              'vel': vel,
                              'vel_err': 0})        # TODO Calculate vel_err

        # Set last cross-correlation time to the time of this run. It is used to calculate when the next
        # plume speed extraction via cross_correlation is needed
        self.cross_corr_last = self.img_A.meta['start_acq']

        # Reset the time series
        self.cross_corr_series = {'time': [],   # datetime list
                                  'young': [],  # Young plume series list
                                  'old': []}    # Old plume series list

        print('Cross-correlation plume speed results:\n'
              '--------------------------------------\n'
              'ICA gap [m]:\t{}\n'
              'Lag [frames]:\t{}\n'
              'Lag [s]:\t{}\n'
              'Plume speed [m/s]:\t{}\n'.format(distance, lag_frames, lag, vel))

        self.cross_corr_info = {'ica_gap': distance,
                                'lag_frames': lag_frames,
                                'lag': lag,
                                'velocity': vel}
        if plot:
            self.fig_cross_corr.update_plot(ax, self.cross_corr_info)

        self.got_cross_corr = True

    def get_cross_corr_emissions_from_buff(self, force_estimate=False, plot=True):
        """
        Retrieves cross-correlation emission rates from the cross-correlation buffer
        :param force_estimate:  bool
                If True, we extract an emission rate even if we don't have a plumespeed for the data point's time
                This assumes we do have a wind speed for other times in the dataset, otherwise no emission rates can
                be determined at all and the function returns early
        :return:
        """
        if len(self.vel_glob) == 0:
            print('No wind speed data available for flow_glob.\n'
                  'Cannot retrieve emission rates via cross-correlation')
            return

        # Setup total emissions dictionary (for summing lines)
        total_emissions = {'time': np.array([]),
                           'phi': [], 'phi_err': [],
                           'veff': [], 'veff_err': []}
        # Get IDs of all lines we want to add up to give the total emissions (basically exclude cross-correlation line)
        lines_total = [line.line_id for line in self.PCS_lines if isinstance(line, LineOnImage)]

        # Loop through lines
        for line in self.cross_corr_buff:
            cd_buff = self.cross_corr_buff[line]
            res = self.results[line]
            for i in range(len(cd_buff['cds'])):
                vel_glob = None

                # ----------------------------------------------------
                # Hunt for velocity at specific time. If we don't
                img_time = cd_buff['time'][i]
                for vel_dict in self.vel_glob:
                    if vel_dict['range'][0] <= img_time <= vel_dict['range'][1]:
                        vel_glob = vel_dict['vel']
                        vel_glob_err = vel_dict['vel_err']
                        break
                # If we haven't found a suitable time we use the most recent velocity (if force_estimate == True)
                if vel_glob is None:
                    if force_estimate:
                        vel_glob = self.vel_glob[-1]['vel']
                        vel_glob_err = self.vel_glob[-1]['vel_err']
                    else:
                        phi = np.nan
                        phi_err = np.nan
                # ---------------------------------------------------

                # Determine emission rate if we have a velocity
                if vel_glob is not None:
                    phi, phi_err = det_emission_rate(cd_buff['cds'][i],
                                                     vel_glob,
                                                     cd_buff['distarr'][i],
                                                     cd_buff['cd_err'][i],
                                                     vel_glob_err,
                                                     cd_buff['disterr'][i])

                # Pack results into dictionary
                res['flow_glob']._start_acq.append(img_time)
                res['flow_glob']._phi.append(phi)
                res['flow_glob']._phi_err.append(phi_err)
                res['flow_glob']._velo_eff.append(vel_glob)
                res['flow_glob']._velo_eff_err.append(vel_glob_err)

                # Add all lines to total emissions
                if line in lines_total:
                    idx = np.argwhere(img_time == total_emissions['time'])
                    if len(idx) > 0:
                        idx = idx[0][0]     # Extract the index from the array argwhere returns
                        total_emissions['phi'][idx] = np.append(total_emissions['phi'][idx], phi)
                        total_emissions['phi_err'][idx] = np.append(total_emissions['phi_err'][idx], phi_err)
                        total_emissions['veff'][idx] = np.append(total_emissions['veff'][idx], vel_glob)
                        total_emissions['veff_err'][idx] = np.append(total_emissions['veff_err'][idx], vel_glob_err)
                    # If this time doesn't exist yet we must append it then generate np.arrays for all other variables
                    # These can then be appended to in later iterations
                    else:
                        total_emissions['time'] = np.append(total_emissions['time'], img_time)
                        total_emissions['phi'].append(np.array([phi]))
                        total_emissions['phi_err'].append(np.array([phi_err]))
                        total_emissions['veff'].append(np.array([vel_glob]))
                        total_emissions['veff_err'].append(np.array([vel_glob_err]))

            # # Make sure the arrays are sorted properly, in case we added data which comes earlier than data already
            # # added to the dictionary. This may be unnecessary if all flow_glob calculations come through this
            # # function rather than calculate_emission_rates()
            # sorted_args = np.array(res['flow_glob']._start_acq).argsort()
            # res['flow_glob']._start_acq = res['flow_glob']._start_acq[sorted_args]
            # res['flow_glob']._phi = res['flow_glob']._phi[sorted_args]
            # res['flow_glob']._phi_err = res['flow_glob']._phi_err[sorted_args]
            # res['flow_glob']._velo_eff = res['flow_glob']._velo_eff[sorted_args]
            # res['flow_glob']._velo_eff_err = res['flow_glob']._velo_eff_err[sorted_args]

        # Loop through results dictionary and add the 'total' measurements
        mode = 'flow_glob'
        for i, img_time in enumerate(total_emissions['time']):
            self.results['total'][mode]._start_acq.append(img_time)
            self.results['total'][mode]._phi.append(np.nansum(total_emissions['phi'][i]))
            self.results['total'][mode]._phi_err.append(
                np.sqrt(np.nansum(np.power(total_emissions['phi_err'][i], 2))))
            self.results['total'][mode]._velo_eff.append(np.nanmean(total_emissions['veff'][i]))
            self.results['total'][mode]._velo_eff_err.append(
                np.sqrt(np.nansum(np.power(total_emissions['veff_err'][i], 2))))

        # # Ensure the results dictionary is sorted (may not be critical?)
        # sorted_args = np.array(self.results['total'][mode]._start_acq).argsort()
        # self.results['total'][mode]._start_acq = self.results['total'][mode]._start_acq[sorted_args]
        # self.results['total'][mode]._phi = self.results['total'][mode]._phi[sorted_args]
        # self.results['total'][mode]._phi_err = self.results['total'][mode]._phi_err[sorted_args]
        # self.results['total'][mode]._velo_eff = self.results['total'][mode]._velo_eff[sorted_args]
        # self.results['total'][mode]._velo_eff_err = self.results['total'][mode]._velo_eff_err[sorted_args]

        # Clear the cross-correlation buffer as we assume that all data within it has now been processed as best as
        # possible
        self.reset_cross_corr_buff()

        # Plot if requested - updates time series with these new emission rates from flow_glob
        if plot:
            self.fig_series.update_plot()

    def update_opt_flow_settings(self, **settings):
        """
        Updates optical flow object's settings
        :param settings:
        :return:
        """
        for key in settings:
            setattr(self.opt_flow.settings, key, settings[key])

            # If we have the roi_rad setting we need to set roi_rad_abs too
            if key == 'roi_abs':
                self.opt_flow.settings.roi_rad_abs = settings[key]

    def generate_opt_flow(self, img_tau=None, img_tau_next=None, plot=False, save_horizontal_stats=False):
        """
        Generates optical flow vectors for current and previous image
        :param img_tau:         pyplis.Img  First image
        :param img_tau_next:    pyplis.Img  Subesequent image
        :param save_horizontal_stats    bool    Just used for Frontier In article to calculate horizontal velocities and save them
        :return:
        """
        if img_tau is None:
            img_tau = self.img_tau_prev
        if img_tau_next is None:
            img_tau_next = self.img_tau
        # Update optical flow object to contain previous tau image and current image
        # This includes updating_contrast_range() and prep_images()
        self.opt_flow.set_images(img_tau, img_tau_next)

        # Calculate optical flow vectors
        self.flow = self.opt_flow.calc_flow()

        # Generate plume speed array
        self.velo_img = pyplis.image.Img(self.opt_flow.to_plume_speed(self.dist_img_step))

        if plot:
            # TODO Think about this plotting - I have currently left it as img_tau_next when really it should be img_tau
            # TODO to show the flow field of where the gas is flowing to (maybe?).
            self.fig_tau.update_plot(img_tau_next, img_cal=self.img_cal)
            if self.fig_opt.in_frame:
                self.fig_opt.update_plot()

        # Just for Frontier in manuscript really
        if save_horizontal_stats:
            for i, line in enumerate(self.PCS_lines_all):
                if isinstance(line, LineOnImage):
                    dirname = os.path.join(self.processed_dir, 'line_{}'.format(i))
                    if not os.path.exists(dirname):
                        os.mkdir(dirname)
                    filename = os.path.join(dirname, 'horizontal_speed.txt')
                    get_horizontal_plume_speed(self.opt_flow, self.dist_img_step, self.PCS_lines_all[0], filename=filename)

        return self.flow, self.velo_img

    def calculate_emission_rate(self, img, flow=None, plot=True):
        """
        Generates emission rate for current calibrated image/optical flow etc
        :param img:         pyplis.Img          Image to have emission rate retrieved from (must be cal)
        :param flow:        OptFlowFarneback    Optical flow image. Must not be None if optical flow is to be used
        :return:
        """
        # Try to get calibration error
        # TODO This is only getting error from DOAS. What if I have a cell calibration?
        try:
            cd_err = self.calib_pears.err()
        except (ValueError, AttributeError) as e:
            warnings.warn("DOAS calibration error could not be accessed: {}".format(repr(e)))
            cd_err = None

        # dt = calc_dt(img, self.img_cal)     # Time incremement betweeen current 2 successive images (probably not needed as I think it is containined in the optical flow object)

        # Test image background region to make sure image is ok (this is pyplis code again...)
        img_time = img.meta['start_acq']
        try:
            self.ts.append(img_time)       # Append acquisition time to list used for plotting time vs BG
            sub = img.crop(self.ambient_roi, new_img=True)
            avg = sub.mean()
            self.bg_mean.append(avg)
            self.bg_std.append(sub.std())
            # If we are in check mode we need to see what the ROI CD values are, if they are too high we cannot process
            # This image
            if self.ref_check_mode:
                if not self.ref_check_lower < avg < self.ref_check_upper:
                    print("Image contains CDs in ambient region above designated acceptable limit"
                          "Processing of this image is not being performed")
                    return None
        except BaseException:
            print("Failed to retrieve data within background ROI (bg_roi)"
                  "writing NaN")
            self.bg_std.append(np.nan)
            self.bg_mean.append(np.nan)
            # If we are in check mode, then we return if we failed to check the CD of the ambient ROI
            if self.ref_check_mode:
                return None

        # Setup total emissions lists into dictionary
        total_emissions = {'flow_glob': {'phi': [], 'phi_err': [], 'veff': [], 'veff_err': []},
                           'flow_raw': {'phi': [], 'phi_err': [], 'veff': [], 'veff_err': []},
                           'flow_histo': {'phi': [], 'phi_err': [], 'veff': [], 'veff_err': []},
                           'flow_hybrid': {'phi': [], 'phi_err': [], 'veff': [], 'veff_err': []}}

        # Get IDs of all lines we want to add up to give the total emissions (basically exclude cross-correlation line)
        lines_total = [line.line_id for line in self.PCS_lines if isinstance(line, LineOnImage)]

        # Search global velocities for one in the right time frame for this image
        if len(self.vel_glob) == 0:
            vel_glob = None
        else:
            for vel_dict in self.vel_glob:
                if vel_dict['range'][0] <= img_time <= vel_dict['range'][1]:
                    vel_glob = vel_dict['vel']
                    vel_glob_err = vel_dict['vel_err']
                    break
            # If we haven't found a suitable time we use the most recent velocity
            try:
                if vel_glob is None:
                    vel_glob = self.vel_glob[-1]['vel']
                    vel_glob_err = self.vel_glob[-1]['vel_err']
            except UnboundLocalError:
                vel_glob = self.vel_glob[-1]['vel']
                vel_glob_err = self.vel_glob[-1]['vel_err']

        # Run processing for each LineOnImage objects
        for i, line in enumerate(self.PCS_lines_all):
            if isinstance(line, LineOnImage):
                line_id = line.line_id
                if line_id not in self.results:
                    self.add_line_to_results(line_id)

                # Get EmissionRates object for this line
                res = self.results[line_id]

                # Get distance along line and associated parameters
                dists = line.get_line_profile(self.dist_img_step)
                col = line.center_pix[0]
                dist_errs = self.meas.meas_geometry.pix_dist_err(col)

                # Get column densities from image for current line, and do some other pyplis stuff which I don't understand...
                n = line.normal_vector
                cds = line.get_line_profile(img)
                cond = cds > self.min_cd
                cds = cds[cond]
                distarr = dists[cond]
                disterr = dist_errs
                props = pyplis.plumespeed.LocalPlumeProperties(line.line_id)    # Plume properties local to line
                verr = None                 # Used and redefined later in flow_histo/flow_hybrid
                dx, dy = None, None         # Generated later. Instantiating here optimizes by preventing repeats later

                # Cross-correlation emission rate retrieval
                if self.velo_modes['flow_glob']:
                    # If vel_glob is None but cross-correlation is requested we store all required variables in a buffer
                    if vel_glob is None:
                        self.cross_corr_buff[line_id]['time'].append(img_time)
                        self.cross_corr_buff[line_id]['cds'].append(cds)
                        self.cross_corr_buff[line_id]['cd_err'].append(cd_err)
                        self.cross_corr_buff[line_id]['distarr'].append(distarr)
                        self.cross_corr_buff[line_id]['disterr'].append(disterr)
                    else:
                        phi, phi_err = det_emission_rate(cds, vel_glob, distarr,
                                                         cd_err, vel_glob_err, disterr)

                        # Pack results into dictionary
                        res['flow_glob']._start_acq.append(img_time)
                        res['flow_glob']._phi.append(phi)
                        res['flow_glob']._phi_err.append(phi_err)
                        res['flow_glob']._velo_eff.append(vel_glob)
                        res['flow_glob']._velo_eff_err.append(vel_glob_err)

                        # Add to total emissions
                        if line_id in lines_total:
                            total_emissions['flow_glob']['phi'].append(phi)
                            total_emissions['flow_glob']['phi_err'].append(phi_err)
                            total_emissions['flow_glob']['veff'].append(vel_glob)
                            total_emissions['flow_glob']['veff_err'].append(vel_glob_err)

                # Raw farneback velocity field emission rate retrieval
                if self.velo_modes['flow_raw']:
                    if flow is not None:
                        delt = flow.del_t

                        # retrieve diplacement vectors along line
                        dx = line.get_line_profile(flow.flow[:, :, 0])
                        dy = line.get_line_profile(flow.flow[:, :, 1])

                        # detemine array containing effective velocities
                        # through the line using dot product with line normal
                        veff_arr = np.dot(n, (dx, dy))[cond] * distarr / delt

                        # Calculate mean of effective velocity through l and
                        # uncertainty using 2 sigma confidence of standard
                        # deviation
                        veff_avg = veff_arr.mean()
                        veff_err = veff_avg * self.optflow_err_rel_veff

                        # Get emission rate
                        phi, phi_err = det_emission_rate(cds, veff_arr, distarr, cd_err, veff_err, disterr)

                        # Update results dictionary
                        res['flow_raw']._start_acq.append(img_time)
                        res['flow_raw']._phi.append(phi)
                        res['flow_raw']._phi_err.append(phi_err)
                        res['flow_raw']._velo_eff.append(veff_avg)
                        res['flow_raw']._velo_eff_err.append(veff_err)

                        # Add to total emissions
                        if line_id in lines_total:
                            total_emissions['flow_raw']['phi'].append(phi)
                            total_emissions['flow_raw']['phi_err'].append(phi_err)
                            total_emissions['flow_raw']['veff'].append(veff_avg)
                            total_emissions['flow_raw']['veff_err'].append(veff_err)

                # Histogram analysis of farneback velocity field for emission rate retrieval
                if self.velo_modes['flow_histo']:
                    if flow is not None:
                        # get mask specifying plume pixels
                        mask = img.get_thresh_mask(self.min_cd)
                        props.get_and_append_from_farneback(flow, line=line, pix_mask=mask,
                                                            dir_multi_gauss=self.use_multi_gauss)
                        idx = -1

                        # get effective velocity through the pcs based on
                        # results from histogram analysis
                        (v, verr) = props.get_velocity(idx, distarr.mean(), disterr, line.normal_vector,
                                                       sigma_tol=flow.settings.hist_sigma_tol)
                        phi, phi_err = det_emission_rate(cds, v, distarr, cd_err, verr, disterr)

                        # Update results dictionary
                        res['flow_histo']._start_acq.append(img_time)
                        res['flow_histo']._phi.append(phi)
                        res['flow_histo']._phi_err.append(phi_err)
                        res['flow_histo']._velo_eff.append(v)
                        res['flow_histo']._velo_eff_err.append(verr)

                        # Also add predominant flow direction
                        orient_series, upper, lower = props.get_orientation_tseries()
                        res['flow_histo']._flow_orient.append(orient_series[-1])
                        res['flow_histo']._flow_orient_upper.append(upper[-1])
                        res['flow_histo']._flow_orient_lower.append(lower[-1])

                        # Add to total emissions
                        if line_id in lines_total:
                            total_emissions['flow_histo']['phi'].append(phi)
                            total_emissions['flow_histo']['phi_err'].append(phi_err)
                            total_emissions['flow_histo']['veff'].append(v)
                            total_emissions['flow_histo']['veff_err'].append(verr)

                # Hybrid histogram analysis of farneback velocity field for emission rate retrieval
                if self.velo_modes['flow_hybrid']:
                    if flow is not None:
                        # get results from local plume properties analysis
                        if not self.velo_modes['flow_histo']:
                            mask = img.get_thresh_mask(self.min_cd)
                            props.get_and_append_from_farneback(flow, line=line, pix_mask=mask,
                                                                dir_multi_gauss=self.use_multi_gauss)
                            idx = -1

                        if dx is None:
                            # extract raw diplacement vectors along line
                            dx = line.get_line_profile(flow.flow[:, :, 0])
                            dy = line.get_line_profile(flow.flow[:, :, 1])

                        if verr is None:
                            # get effective velocity through the pcs based on
                            # results from histogram analysis
                            (_, verr) = props.get_velocity(idx, distarr.mean(), disterr,
                                                           line.normal_vector,
                                                           sigma_tol=flow.settings.hist_sigma_tol)

                        # determine orientation angles and magnitudes along
                        # raw optflow output
                        phis = np.rad2deg(np.arctan2(dx, -dy))[cond]
                        mag = np.sqrt(dx ** 2 + dy ** 2)[cond]

                        # get expectation values of predominant displacement
                        # vector
                        min_len = (props.len_mu[idx] - props.len_sigma[idx])

                        min_len = max([min_len, flow.settings.min_length])

                        dir_min = (props.dir_mu[idx] -
                                   flow.settings.hist_sigma_tol * props.dir_sigma[idx])
                        dir_max = (props.dir_mu[idx] + flow.settings.hist_sigma_tol * props.dir_sigma[idx])

                        # get bool mask for indices along the pcs
                        bad = ~ (np.logical_and(phis > dir_min, phis < dir_max) * (mag > min_len))

                        try:
                            frac_bad = sum(bad) / float(len(bad))
                        except ZeroDivisionError:
                            frac_bad = 0
                        indices = np.arange(len(bad))[bad]
                        # now check impact of ill-constraint motion vectors
                        # on ICA
                        ica_fac_ok = sum(cds[~bad] / sum(cds))

                        vec = props.displacement_vector(idx)

                        flc = flow.replace_trash_vecs(displ_vec=vec, min_len=min_len,
                                                      dir_low=dir_min, dir_high=dir_max)

                        delt = flow.del_t
                        dx = line.get_line_profile(flc.flow[:, :, 0])
                        dy = line.get_line_profile(flc.flow[:, :, 1])
                        veff_arr = np.dot(n, (dx, dy))[cond] * distarr / delt

                        # Calculate mean of effective velocity through l and
                        # uncertainty using 2 sigma confidence of standard
                        # deviation
                        veff_avg = veff_arr.mean()
                        fl_err = veff_avg * self.optflow_err_rel_veff

                        # neglect uncertainties in the successfully constraint
                        # flow vectors along the pcs by initiating an zero
                        # array ...
                        veff_err_arr = np.ones(len(veff_arr)) * fl_err
                        # ... and set the histo errors for the indices of
                        # ill-constraint flow vectors on the pcs (see above)
                        veff_err_arr[indices] = verr

                        # Determine emission rate
                        phi, phi_err = det_emission_rate(cds, veff_arr, distarr, cd_err, veff_err_arr, disterr)
                        veff_err_avg = veff_err_arr.mean()

                        # Add to EmissionRates object
                        res['flow_hybrid']._start_acq.append(img_time)
                        res['flow_hybrid']._phi.append(phi)
                        res['flow_hybrid']._phi_err.append(phi_err)
                        res['flow_hybrid']._velo_eff.append(veff_avg)
                        res['flow_hybrid']._velo_eff_err.append(veff_err_avg)
                        res['flow_hybrid']._frac_optflow_ok.append(1 - frac_bad)
                        res['flow_hybrid']._frac_optflow_ok_ica.append(ica_fac_ok)

                        # Also add predominant flow direction (it will be identical to histo values, so we only need to
                        # do this once per line, and we just always store it in flow_histo)
                        if not self.velo_modes['flow_histo']:
                            orient_series, upper, lower = props.get_orientation_tseries()
                            res['flow_histo']._flow_orient.append(orient_series[-1])
                            res['flow_histo']._flow_orient_upper.append(upper[-1])
                            res['flow_histo']._flow_orient_lower.append(lower[-1])

                        # Add to total emissions
                        if line_id in lines_total:
                            total_emissions['flow_hybrid']['phi'].append(phi)
                            total_emissions['flow_hybrid']['phi_err'].append(phi_err)
                            total_emissions['flow_hybrid']['veff'].append(veff_avg)
                            total_emissions['flow_hybrid']['veff_err'].append(veff_err_avg)

        # Sum all lines of equal times and make this a 'total' EmissionRates object. So have a total for
        # each flow type
        for mode in self.velo_modes:
            if self.velo_modes[mode]:
                self.results['total'][mode]._start_acq.append(img_time)
                self.results['total'][mode]._phi.append(np.nansum(total_emissions[mode]['phi']))
                self.results['total'][mode]._phi_err.append(
                    np.sqrt(np.nansum(np.power(total_emissions[mode]['phi_err'], 2))))
                self.results['total'][mode]._velo_eff.append(np.nanmean(total_emissions[mode]['veff']))
                self.results['total'][mode]._velo_eff_err.append(
                    np.sqrt(np.nansum(np.power(total_emissions[mode]['veff_err'], 2))))

        if plot:
            self.fig_series.update_plot()

        return self.results

    def process_pair(self, img_path_A=None, img_path_B=None, plot=True, plot_bg=False, force_cal=False,
                     cross_corr=False, overwrite=False):
        """
        Processes full image pair when passed images

        :param img_path_A: str  path to on-band image
        :param img_path_B: str  path to corresponding off-band image
        :param plot: bool       defines whether the loaded images are plotted
        :param plot_bg: bool    defines whether the background models are plotted
        :param force_cal: bool  If True, calibration is performed after image load, and then calibration is applied -
                                Use case, if we are at the end of an image sequence and have not yet reached the
                                buffer size to perform a DOAS calibration
        :param cross_corr: bool If True, cross-correlation plume speed estimation is forced - if flow_glob in
                                velo_modes is True.
        :param overwrite:  bool If True, this process will overwrite the previousoptical depth image rather than making
                                a new one. This is just used if image registration is being changed.
        :return:
        """

        # Can pass None to this function for img paths, and then the current images will be processed
        if img_path_A is not None:
            # Load in images
            self.load_img(img_path_A, band='A', plot=plot)
        if img_path_B is not None:
            self.load_img(img_path_B, band='B', plot=plot)

        # Update some initial times which we keep track of throughout
        # Set the cross-correlation time to the first image time, from here we can calculate how long has passed since
        # the start time.
        if self.first_image:
            self.cross_corr_last = self.img_A.meta['start_acq']
            self.doas_last_save = self.img_A.meta['start_acq']
            self.doas_last_fov_cal = self.img_A.meta['start_acq']
            self.dil_recal_last = self.img_A.meta['start_acq']

        # Generate optical depth image (and calibrate if available)
        # If not first image, and we have optical flow, then we will update the plot with opt flow, so to save
        # drawing too often and unnecessary processing, we don't plot the image here
        if plot:
            if (self.velo_modes['flow_raw'] or self.velo_modes['flow_histo'] or
                self.velo_modes['flow_hybrid']) and not self.first_image:
                plot_img = False
            else:
                plot_img = True
        else:
            plot_img = False
        self.generate_optical_depth(plot=plot_img, plot_bg=plot_bg, run_cal=force_cal, img_path_A=img_path_A,
                                    overwrite=overwrite)

        # Wind speed and subsequent flux calculation if we aren't in the first image of a sequence
        if not self.first_image:

            # Generate optical flow between img_tau_prev and img_tau
            if self.velo_modes['flow_raw'] or self.velo_modes['flow_histo'] or self.velo_modes['flow_hybrid']:
                self.generate_opt_flow(plot=plot)
                opt_flow = self.opt_flow
            else:
                opt_flow = None

            # Calibrate image if we have a calibrated image
            if self.img_cal_prev is not None:
                results = self.calculate_emission_rate(self.img_cal_prev, opt_flow, plot=plot)

            # Run cross-correlation if the time is right (we run this after calculate_emission_rate() because that
            # function can add this most recent data point to the cross-corr buffer)
            if self.velo_modes['flow_glob']:
                # If we get a type error it is because cross_corr_last is an integer, i.e. it has not been set before,
                # So we set it to the time of this image
                try:
                    time_gap = self.img_A.meta['start_acq'] - self.cross_corr_last
                except TypeError:
                    self.cross_corr_last = self.img_A.meta['start_acq']
                    time_gap = self.img_A.meta['start_acq'] - self.cross_corr_last
                time_gap = time_gap.total_seconds() / 60
                if cross_corr or time_gap >= self.cross_corr_recal:
                    self.generate_cross_corr(self.cross_corr_series['time'],
                                             self.cross_corr_series['young'],
                                             self.cross_corr_series['old'])
                    self.get_cross_corr_emissions_from_buff()

            # TODO all of processing if not the first image pair
            # TODO I need to add data for DOAS calibration if I have some

            # Add processing results to buffer (we only do this after the first image, since we need to add optical flow
            # too
            self.update_img_buff(self.img_tau_prev, self.img_A_prev.filename,
                                 self.img_B_prev.filename, opt_flow=opt_flow)

    def check_buffer_size(self):
        """
        Checks buffer size relative to DOAS FOV calibration time - if the buffer is too small the earliest data will be
        lost and no emission rate will be generated from it.
        :returns    True    If the buffer size is adequate for the size of the doas FOV recal time
                    False   If the buffer size is too small
        """
        # Find time between frames
        time_1 = self.get_img_time(self.img_list[0][0])
        time_2 = self.get_img_time(self.img_list[1][0])
        frame_gap = time_2 - time_1

        # Use time gap to work out how many minutes the buffer can hold (this is assuming the framerate is the same
        # throughout)
        img_buff_timespan = frame_gap * self.img_buff_size

        return img_buff_timespan >= datetime.timedelta(minutes = self.doas_fov_recal_mins)

    def get_emission_rate_from_buffer(self, after=None, overwrite=False):
        """
        Script to go back through buffer and retrieve emission rates
        :param datetime.datetime after:    Buffered images before or equal to this time will not be analysed
        :param bool overwrite:      If True, emission rates will be calculated even if the results object already has
                                    emission rate data for this time. Old emission rates will be overwritten
        :return:
        """
        print('Processing image buffer to retrieve emission rate')

        img_buff = self.img_buff

        if after is None:
            after = datetime.datetime(2000, 1, 1)

        # TODO I may want to think about deciding how far to loop through the buffer here
        # Define number of images to loop through (I can try to go to last image, and if it contains optical flow data
        # I will be able to process it too. Otherwise I can only process all but the final image, since I will need to
        # generate the optical flow)
        if self.idx_current < self.img_buff_size:
            num_buff = self.idx_current - 1
        else:
            num_buff = self.img_buff_size

        for i in range(num_buff):
            buff_dict = img_buff[i]

            img_tau = buff_dict['img_tau']

            # If time of image is before or equal to "after", we ignore it
            # If the results object already has emission rates for this time, we skip it if overwrite=False
            img_time = img_tau.meta['start_acq']
            if img_time <= after:
                continue
            if not overwrite:
                velo_modes = [mode for mode in self.velo_modes if self.velo_modes[mode]]
                lines = [line for line in self.PCS_lines_all if isinstance(line, LineOnImage)]
                try:
                    if img_time in self.results[lines[0].line_id][velo_modes[0]]._start_acq:
                        continue    # If img_time is in list then we have an emission rate and so don't process
                except AttributeError:
                    # If that results key doesn't exist then we don't have data for this line and so need to process
                    pass

            # Calibrate image if it hasn't already been
            if not img_tau.is_calibrated:
                img_cal = self.calibrate_image(img_tau, doas_update=False)
            else:
                img_cal = img_tau

            # If we want optical flow output but we don't have it saved we need to reanalyse
            if buff_dict['opt_flow'] is None:
                if self.velo_modes['flow_raw'] or self.velo_modes['flow_histo'] or self.velo_modes['flow_hybrid']:
                    # Try optical flow generation, if it failes because of an index error then the buffer has no
                    # more images and we can't process this image (we must then be at the final image)
                    try:
                        self.generate_opt_flow(img_tau=img_tau, img_tau_next=img_buff[i+1]['img_tau'])
                        flow = self.opt_flow
                    except IndexError:
                        continue
            else:
                flow = buff_dict['opt_flow']

            # Calculate emission rate - don't update plot, and then we will do that at the end, for speed
            results = self.calculate_emission_rate(img=img_cal, flow=flow, plot=False)

        self.fig_series.update_plot()

    def finalise_processing(self, save_doas=True, reset=True):
        """Finishes all processing requirements (mainly saving info)"""
        # TODO need an option to save every 30 minutes or something - this is already setup in self._processing, but
        # TODO we need to clip self.results so that it isn't all saved every 30 minutes and only the last 30 minutes
        # TODO of data are saved each time
        print('Finalising processing...')
        # Save the final emission rates
        save_emission_rates_as_txt(self.processed_dir, self.results, save_all=True)
        self.save_processing_params()
        self.save_calibration()
        if save_doas:
            self.doas_worker.save_results()

        # After processing a loaded sequence we don't want to lose data and reset everything
        if reset:
            self.doas_worker.reset_self()
            self.reset_self(reset_plot=False)       # Reset self but don't reset plot as may want to keep it visible

        # TODO perhaps do things like calculate average emission rate (this will be a daily average when used in
        # TODO the continuous monitoring mode) save to a file, etc

    def process_sequence(self):
        """Start _process_sequence in a thread, so that this can return after starting and the GUI doesn't lock up"""
        filepath = os.path.join(self.processed_dir, "process_config.yml")
        self.save_config_plus(filepath)
        self.apply_config()
        self.process_thread = threading.Thread(target=self._process_sequence, args=())
        self.process_thread.daemon = True
        self.process_thread.start()

    def _process_sequence(self):
        """
        Processes the current image directory
        Direcotry should therefore already have been processed using load_sequence()
        """
        # Check cross-correlation lines are defined if we have requested cross-correlation
        if self.velo_modes['flow_glob']:
            for key in self.cross_corr_lines:
                if not isinstance(self.cross_corr_lines[key], LineOnImage):
                    messagebox.showerror('Cross-correlation lines not defined',
                                         'Cross-correlation plume speed has been requested, but young and old ICA lines'
                                         'have not been defined. Please define the old and young cross-correlation lines'
                                         'in the Analysis Window, and then rerun processing.')
                    return

        # Check buffer size is suitable for DOAS FOV calibration time
        if not self.check_buffer_size():
            a = messagebox.askyesno('Buffer too small',
                                    'The defined buffer size is too small for the length of time set to determine DOAS '
                                    'FOV location. This may mean some of the earliest data in the sequence will not be '
                                    'processed. Buffer size can be increase in settings, or FOV calibration time may be'
                                    ' decreased. \n'
                                    'Do you wish to continue without editing the processing settings?')
            if not a:
                return


        with self.stop_q.mutex:
             self.stop_q.queue.clear()
        self.in_processing = True

        # Reset important parameters to ensure we start processing correctly
        self.reset_self()

        # Set plot iter for this period, get it from current setting for this attribute
        plot_iter = self.plot_iter
        cross_corr = False

        # Add images to queue to be displayed if the plot_iter requested
        self.img_list = self.get_img_list()

        # Perform calibration work
        if self.cal_type_int in [0, 2]:
            self.perform_cell_calibration_pyplis(plot=False)
        force_cal = False   # USed for forcing DOAS calibration on last image of sequence if we haven't calibrated at all yet

        # Fix FOV if we are using DOAS calibration
        if self.cal_type_int in [1,2]:
            if self.fix_fov:
                self.generate_doas_fov()

        time_proc = time.time()

        # Loop through img_list and process data
        self.first_image = True
        for i in range(len(self.img_list)):

            try:
                ans = self.stop_q.get(block=False)
                if ans == 1:
                    break
            except queue.Empty:
                pass

            # Always plot the final image and always force cross-correlation
            if i == len(self.img_list) - 1:
                plot_iter = True
                cross_corr = True

            # If we have a short image list we need to force calibration on the last image
            # TODO I think I need to change doas_recal_num to doas_recal_time, so it's based on time rather than
            # TODO number of images - I can then check in the same way but just look at time differnce using:
            # TODO self.doas_last_save
            if i == len(self.img_list) - 1:
                if self.cal_type_int in [1, 2] and not self.got_doas_fov:
                    force_cal = True

            # Process image pair
            print('SO2 cam processor: Processing pair: {}'.format(self.img_list[i][0]))
            self.process_pair(self.img_dir + '\\' + self.img_list[i][0], self.img_dir + '\\' + self.img_list[i][1],
                              plot=plot_iter, force_cal=force_cal, cross_corr=cross_corr)

            # Save all images that have been requested
            self.save_imgs()

            # Once first image is processed we update the first_image bool
            if i == 0:
                self.first_image = False

            # Increment current index, so that buffer is in the right place
            self.idx_current += 1

            # Wait for defined amount of time to allow plotting of data without freezing up
            # time.sleep(self.wait_time)

        # Run final processing work - but don't save DOAS as this will have already been saved when it was processed
        self.finalise_processing(save_doas=False, reset=False)

        proc_time = time.time() - time_proc
        print('Processing time: {:.1f}'.format(proc_time))
        print('Time per image: {:.2f}'.format(proc_time / len(self.img_list)))

        self.in_processing = False

    def stop_sequence_processing(self):
        """Stops processing if in sequence"""
        if self.in_processing:
            self.stop_q.put(1)

    def start_processing(self):
        """Public access thread starter for _processing"""
        self.process_thread = threading.Thread(target=self._processing, args=())
        self.process_thread.daemon = True
        self.process_thread.start()

    def _processing(self):
        """
        Main processing function for continuous processing
        """
        # Reset self
        self.reset_self()

        # TODO I may need to think about whether I use this to look for images and perform load_sequence() - whihc also
        # TODO sets the processing directory with set_processing_directory(). Otherwise i need the watcher function
        # TODO to be checking for changes in directory and then controlling the current working directory of the object etc

        # Fix FOV if we are using DOAS calibration
        if self.cal_type_int in [1,2]:
            if self.fix_fov:
                self.generate_doas_fov()

        while True:
            # Get the next images in the list
            img_path_A, img_path_B = self.q.get(block=True)
            print('Processing pair: {}, {}'.format(img_path_A, img_path_B))

            if img_path_A == self.STOP_FLAG:
                self.finalise_processing()      # Save data to this point
                print('Stopping processing')
                return

            # If we are in display only mode we don't perform processing, just load images and display them
            if self.display_only:
                for img_name in [img_path_A, img_path_B]:
                    self.load_img(img_name, plot=True)
                continue

            # If the day of this image doesn't match the day of the most recent image we must have moved to a new day
            # So we finalise processing and then continue (TODO check this is ok)
            img_time = self.get_img_time(img_path_A)
            img_type = self.get_img_type(img_path_A)
            if img_type == self.cam_specs.file_type['meas']:
                if not self.first_image and self.img_A.meta['start_acq'].day != img_time.day:
                    print('New image comes from a different day. Finalising previous day of processing.')
                    self.finalise_processing(save_doas=True)
                # Every 30 minutes (defined by self.save_freq) we dave emission rate data, but don't save doas results here,
                # Let doas_worker define when doas_results are saved, since DOAS times may not be exactly in time with
                # image times but we want to save doas data exactly on the hour and 30 minute marks
                elif img_time.minute == 0 and img_time.second == 0:
                    save_emission_rates_as_txt(self.processed_dir, self.results, save_all=False)

            # Process the pair
            self.process_pair(img_path_A, img_path_B, plot=self.plot_iter)

            # Save all images that have been requested
            self.save_imgs()

            # # Attempt to get DOAS calibration point to add to list
            # # TODO DOAS results should now all be handled in the doas_worker and can be accessed with
            # #  self.doas_worker.results, so I think I don't need to do this handling here now?

            # TODO but I may need to add some kind of wait function, just in case the camera gets ahead of itself and
            # TODO we are processing images with contemporaneous DOAS - this may mean we miss the window to add
            # TODO the DOAS points to calibration plot?
            # try:
            #     doas_dict = self.q_doas.get()
            #     # If we have been passed a processed spectrum, we load it into the buffer
            #     if 'column_density' in doas_dict and 'time' in doas_dict:
            #         # self.update_doas_buff(doas_dict)      # Old version - now trying loading straight into DoasResults object (see line below)
            #         self.add_doas_results(doas_dict)
            #
            # except queue.Empty:
            #     pass

            # TODO After a certain amount of time we need to perform doas calibration (maybe once DOAS buff is full?
            # TODO start of day will be uncalibrated until this point

            # Incremement current index so that buffer is in the right place
            self.idx_current += 1

    def start_watching(self, directory, recursive=True):
        """
        Setup directory watcher for images - note this is not for watching spectra - use DOASWorker for that
        Also starts a processing thread, so that the images which arrive can be processed
        """
        if self.watching:
            print('Already watching: {}'.format(self.watching_dir))
            print('Please stop watcher before attempting to start new watch. '
                  'This isssue may be caused by having manual acquisitions running alongside continuous watching')
            return
        self.watcher = create_dir_watcher(directory, recursive, self.directory_watch_handler)
        self.watcher.start()
        self.watching_dir = directory
        self.watching = True
        print('Watching {} for new images'.format(self.watching_dir[-30:]))

        # Start processing thread from here
        self.start_processing()

    def stop_watching(self):
        """Stop directory watcher and end processing thread"""
        if self.watcher is not None and self.watching:
            self.watcher.stop()
            print('Stopped watching {} for new images'.format(self.watching_dir[-30:]))
            self.watching = False

            # Stop processing thread when we stop watching the directory
            self.q.put([self.STOP_FLAG, None])
        else:
            print('No directory watcher to stop')

    def directory_watch_handler(self, pathname, t):
        """Controls the watching of a directory"""
        _, ext = os.path.splitext(pathname)
        if ext != self.cam_specs.file_ext:
            return

        print('Directory Watcher cam: New file found {}'.format(pathname))

        # Check that there isn't a lock file blocking it
        pathname_lock = pathname.replace(ext, '.lock')
        while os.path.exists(pathname_lock):
            pass

        # Separate the filename and pathname
        directory, filename = os.path.split(pathname)
        # print('Directory contents: {}'.format(os.listdir(directory)))

        # Extract file information
        file_info = filename.split('_')
        time_key = file_info[self.cam_specs.file_date_loc]
        fltr = file_info[self.cam_specs.file_fltr_loc]
        file_type = file_info[self.cam_specs.file_type_loc]

        # If we are set for display only, we simply load the image, without passing it to the processing queue
        # And do the same for calibration image, clear sky images or dark image
        if self.display_only or any(x in file_type for x in [self.cam_specs.file_type['cal'],
                                                             self.cam_specs.file_type['dark'],
                                                             self.cam_specs.file_type['clear']]):
            self.load_img(pathname, plot=True)

        # Can make the processor force pair processing, so even if test images don't have the exact same timestamp they
        # can be processed simultaneously
        elif self.force_pair_processing:
            self.watched_pair[fltr] = pathname
            # If we have a pair we process it
            if not None in self.watched_pair.values():
                print('Putting pair into processing: {}'.format(self.watched_pair.values()))
                self.q.put(list(self.watched_pair.values()))

                self.watched_pair = {self.cam_specs.file_filterids['on']: None,
                                     self.cam_specs.file_filterids['off']: None}
                # Always reset pair processing after doing it once. Not certain if this is best, but it makes sure
                # we don't get stuck doing pair processing which might cause strange performance
                self.force_pair_processing = False
        else:
            # If file time doesn't exist yet we create a new key
            if time_key not in self.watched_imgs.keys():
                self.watched_imgs[time_key] = {fltr: pathname}

            # If the time key already exists, this must be the contemporaneous image from the other filter. So we gather the
            # image pair and pass them to the processing queue
            else:
                self.watched_imgs[time_key][fltr] = pathname
                img_list = [self.watched_imgs[time_key]['fltrA'], self.watched_imgs[time_key]['fltrB']]
                self.q.put(img_list)

                # We can now delete that key from the dictionary - so we don't slowly use up memory
                del self.watched_imgs[time_key]

    def save_processing_params(self):
        """Saves processing parameters in current processing directory"""
        # This is likely now redundant code

        # Cross correlation save
        if self.got_cross_corr:
            cross_corr_file = os.path.join(self.processed_dir, 'cross_corr_info.txt')
            with open(cross_corr_file, 'a') as f:
                for key in self.cross_corr_info:
                    f.write('{}={}\n'.format(key, self.cross_corr_info[key]))
                f.write('{}'.format(self.cross_corr_lines['young']))

        # Processing settings save
        settings = os.path.join(self.processed_dir, 'processing_settings.txt')
        with open(settings, 'a') as f:
            if self.bg_pycam:
                f.write('BG_mode={}\n'.format(7))
            else:
                f.write('BG_mode={}\n'.format(self.plume_bg_A.mode))
            if self.cal_type_int in [1, 2]:
                f.write('Calibration offset={}\n'.format(self.doas_cal_adjust_offset))
            f.write('ambient_roi={}\n'.format(self.ambient_roi))
            f.write('Light_dil_cam={}\n'.format(self.got_light_dil))

            f.write(self.generate_DOAS_FOV_info())

        # Save PCS lines info
        lines = [line for line in self.PCS_lines_all if isinstance(line, LineOnImage)]
        with open(settings, 'a') as f:
            for i, line in enumerate(lines):
                f.write('Line_{}\n'.format(i))
                f.write('x={},{}\n'.format(int(np.round(line.x0)), int(np.round(line.x1))))
                f.write('y={},{}\n'.format(int(np.round(line.y0)), int(np.round(line.y1))))
                f.write('orientation={}\n'.format(line.normal_orientation))

    def generate_DOAS_FOV_info(self):

        pos_string = 'DOAS_FOV_pos={},{}\n'.format(self.doas_fov_x, self.doas_fov_y)
        rad_string = 'DOAS_FOV_radius={}\n'.format(self.doas_fov_extent)
        
        if self.doas_recal:
            remove_string = 'DOAS_remove_data [minutes]={}\n'.format(self.remove_doas_mins)
        else:
            remove_string = 'DOAS_remove_data [minutes]=False\n'
        
        if self.doas_fov_recal:
            recal_string = 'DOAS_fov_recal [minutes]={}\n'.format(self.doas_fov_recal_mins)
        else:
            recal_string = 'DOAS_fov_recal [minutes]=False\n'

        return pos_string + rad_string + remove_string + recal_string


    def save_calibration(self):
        path = os.path.join(self.processed_dir, "full_calibration.csv")

        with open(path, "w") as file:
            fov_string = self.generate_DOAS_FOV_info()
            file.write('headerlines={}\n'.format(fov_string.count("\n") + 1))  # Adding 1 to account for the header line itself
            file.write(self.generate_DOAS_FOV_info())

        if hasattr(self, 'calibration_series'):
            full_df = self.calibration_series
        else:
            coef_headers = [f"coeff {i}" for i in range(self.polyorder_cal+1)]

            tau_df = pd.DataFrame(self.tau_vals, columns = ["timepoint", "optical depth (tau)", "col density (doas)", "col density (error)"])
            fit_df = pd.DataFrame(self.fit_data, columns = ["timepoint"] + coef_headers + ["MSE", "r-squared"])

            full_df = pd.merge_asof(tau_df, fit_df, "timepoint")

        full_df.to_csv(path, mode = "a")

    def record_fit_data(self):
        # Save fit statistics
        mse = np.mean(self.calib_pears.residual ** 2)
        r2 = 1 - (mse / np.var(self.calib_pears.cd_vec))

        fit_data = np.hstack((self.calib_pears.stop, self.calib_pears.calib_coeffs, mse, r2))
        self.fit_data = np.append(self.fit_data, fit_data[np.newaxis, :], axis = 0)


class ImageRegistration:
    """
    Image registration class for warping the off-band image to align with the on-band image
    """
    def __init__(self):
        self.method = None
        self.got_cv_transform = False  # Defines whether the transform matrix has been generated yet
        self.got_cp_transform = False

        self.warp_matrix_cv = False
        self.warp_mode = cv2.MOTION_EUCLIDEAN
        self.cv_opts = {'num_it': 500, 'term_eps': 1e-10}

        self.cp_tform = tf.SimilarityTransform()

    # ======================================================
    # OPENCV IMAGE REGISTRATION
    # ======================================================
    def cv_generate_warp_matrix(self, img_A, img_B):
        """Calculate the warp matrix 'warp_matrix_cv' in preparation for image registration"""
        img_A = np.array(img_A, dtype=np.float32)  # Converting image to a 32-bit float for processing (required by OpenCV)
        img_B = np.array(img_B, dtype=np.float32)  # Converting image to a 32-bit float for processing (required by OpenCV)

        # Define 2x3 or 3x3 matrices and initialize the matrix to identity
        if self.warp_mode == cv2.MOTION_HOMOGRAPHY:
            warp_matrix = np.eye(3, 3, dtype=np.float32)
        else:
            warp_matrix = np.eye(2, 3, dtype=np.float32)

        # Specify the number of iterations.
        number_of_iterations = self.cv_opts['num_it']

        # Specify the threshold of the increment
        # in the correlation coefficient between two iterations
        termination_eps = self.cv_opts['term_eps']

        # Define termination criteria
        criteria = (cv2.TERM_CRITERIA_EPS | cv2.TERM_CRITERIA_COUNT, number_of_iterations, termination_eps)

        # Run the ECC algorithm. The results are stored in warp_matrix.
        (cc, warp_matrix) = cv2.findTransformECC(img_A, img_B, warp_matrix, self.warp_mode, criteria)

        self.got_cv_transform = True
        self.warp_matrix_cv = warp_matrix

    def cv_warp_img(self, img, warp_matrix=None):
        """Register the image and return the aligned image"""
        if warp_matrix is not None:
            self.warp_matrix_cv = warp_matrix

        # Convert image to a 32-bit float for processing (required by OpenCV)
        img = np.array(img, dtype=np.float32)
        sz = img.shape

        if self.warp_mode == cv2.MOTION_HOMOGRAPHY:
            # Use warpPerspective for Homography
            img_warped = cv2.warpPerspective(img, self.warp_matrix_cv, (sz[1], sz[0]),
                                              flags=cv2.INTER_LINEAR + cv2.WARP_INVERSE_MAP)
        else:
            # Use warpAffine for Translation, Euclidean and Affine
            img_warped = cv2.warpAffine(img, self.warp_matrix_cv, (sz[1], sz[0]),
                                         flags=cv2.INTER_LINEAR + cv2.WARP_INVERSE_MAP)

        # Convert bakc to a unit16, to be in keeping with cp_warp_img return
        img_warped = np.uint16(img_warped)
        return img_warped

    # ============================================
    # CONTROL POINT REGISTRATION
    # ============================================
    def cp_tform_gen(self, coord_A, coord_B):
        """Generate CP image registration transform object"""
        self.cp_tform.estimate(coord_A, coord_B)
        self.got_cp_transform = True

    def cp_warp_img(self, img):
        """Perform CP image registration"""
        # Perform warp
        img_warped = tf.warp(img, self.cp_tform, output_shape=img.shape)

        # Scale image back - warp function can change the values in the image for some reason
        max_img = np.amax(img)
        img_warped *= max_img / np.amax(img_warped)
        img_warped = np.float32(img_warped)
        return img_warped

    def register_image(self, img_A, img_B, **kwargs):
        """
        Performs image registration based on the current method set
        :param img_A: np.ndarray        The reference image to be registered to (only used with CV registration)
        :param img_B: np.ndarray        The image to be registered
        :return: warped_B: np.ndarray   Registered image
        """

        if self.method is None:
            # No registration
            warped_B = img_B

        elif self.method.lower() == 'cv':
            if not self.got_cv_transform:
                # Generate transform
                self.cv_generate_warp_matrix(img_A, img_B)

            # Warp image
            warped_B = self.cv_warp_img(img_B)

        elif self.method.lower() == 'cp':
            if not self.got_cp_transform:       # TODO got_cp_transform should be set to false when reset CP button or save CP button is pressed in GUI
                # Get coordinates from kwargs - if they are not present we need to return as we can't perform transform
                cp_setts = [kwargs[key] for key in ['coord_A', 'coord_B'] if key in kwargs]

                # If we don't have a transform and aren't provided the correct values to create one, we return the
                # input image
                if len(cp_setts) != 2:
                    # print('coord_A and coord_B arguments are required to perform CP registration when transform is not already present')
                    warped_B = img_B
                # Else we generate the tform and warp the image
                else:
                    # Generate transform if we have more than one point for coordinates
                    self.cp_tform_gen(*cp_setts)
                    warped_B = self.cp_warp_img(img_B)
            # If we already have a cp transform we are happy with, we can warp the image straight away
            else:
                warped_B = self.cp_warp_img(img_B)

        # Remove NaNs by just setting these values to 0 (I don't think this is necessary - it doesn't stop the pyplis
        # NaN warning printing, as the nans are generated in pyplis itself with 0/0 in the image array
        # I could set nan to 1 and this should avoid the issue, but I'm not sure it's worth it
        warped_B = warped_B.astype(np.float64)
        warped_B[np.isnan(warped_B)] = np.finfo(float).eps
        warped_B[warped_B <= 0] = np.finfo(float).eps

        return warped_B

    def save_registration(self, pathname, method=None):
        """
        Saves the current image registration object to the file specified in pathname
        :param pathname:    str     Path to save object
        """
        if method is None:
            method = self.method

        if method is None:
            print('No registration object to save as there is currently no image registration applied')
            return

        elif method.lower() == 'cv':
            if not self.got_cv_transform:
                print('No CV object is available to save. Please run registration first')
                return
            pathname = pathname.split('.')[0] + '.npy'
            arr = np.array(self.warp_matrix_cv)
            with open(pathname, 'wb') as f:
                np.save(f, arr)

        elif method.lower() == 'cp':
            if not self.got_cp_transform:
                print('No Control Point object is available to save. Please run registration first')
                return
            pathname = pathname.split('.')[0] + '.pkl'
            with open(pathname, 'wb') as pickle_file:
                pickle.dump(self.cp_tform, pickle_file, pickle.HIGHEST_PROTOCOL)

        return pathname

    def load_registration(self, pathname, img_reg_frame=None, rerun=True):
        """
        Loads registration from path
        :param pathname:        str     Path to save object
        :param img_reg_frame:   ImageRegistrationFrame
                    Object which contains registration widgets - for editing checkbutton to correct value
        """
        file_ext = pathname.split('.')[-1]
        if file_ext == 'pkl':
            self.method = 'cp'
            with open(pathname, 'rb') as f:
                self.cp_tform = pickle.load(f)
            self.got_cp_transform = True
            try:
                img_reg_frame.reg_meth = 1
            except AttributeError:
                pass
        elif file_ext == 'npy':
            self.method = 'cv'
            with open(pathname, 'rb') as f:
                self.warp_matrix_cv = np.load(f)
            self.got_cv_transform = True
            try:
                img_reg_frame.reg_meth = 2
                if rerun:
                    img_reg_frame.pyplis_worker.load_sequence(img_dir=img_reg_frame.pyplis_worker.img_dir, plot_bg=False)
            except AttributeError:
                pass
        else:
            print('Unrecognised file type, cannot load registration')


# ## SCRIPT FUNCTION DEFINITIONS

def create_picam_new_filters(geom_info):
    # Picam camera specs (default)
    cam_specs = CameraSpecs()

    # Start with creating an empty Camera object
    cam = pyplis.setupclasses.Camera(**geom_info)

    # Specify the camera filter setup

    # Create on and off band filters. Obligatory parameters are "type" and
    # "acronym", "type" specifies the filter type ("on" or
    # "off"), "acronym" specifies how to identify this filter in the file
    # name. If "id" is unspecified it will be equal to "type". The parameter
    # "meas_type_acro" is only important if a measurement type (e.g. M -> meas,
    # C -> calib ...) is explicitely specified in the file name.
    # This is not the case for ECII camera but for the HD camera,
    # see specifications in file cam_info.txt for more info.

    on_band = pyplis.utils.Filter(id="on", type="on", acronym="fltrA",
                                  meas_type_acro="F01", center_wavelength=310)
    off_band = pyplis.utils.Filter(id='off', type="off", acronym="fltrB",
                                   center_wavelength=330)

    # put the two filter into a list and assign to the camera
    filters = [on_band, off_band]

    cam.default_filters = filters
    cam.prepare_filter_setup()


    # Similar to the filter setup, access info for dark and offset images needs
    # to be specified. The ECII typically records 4 different dark images, two
    # recorded at shortest exposure time -> offset signal predominant, one at
    # low and one at high read gain. The other two recorded at longest possible
    # exposure time -> dark current predominant, also at low and high read gain

    offset_low_gain = pyplis.utils.DarkOffsetInfo(id="offset0", type="offset",
                                                  acronym="D0L", read_gain=0)
    offset_high_gain = pyplis.utils.DarkOffsetInfo(id="offset1", type="offset",
                                                   acronym="D0H", read_gain=1)
    dark_low_gain = pyplis.utils.DarkOffsetInfo(id="dark0", type="dark",
                                                acronym="D1L", read_gain=0)
    dark_high_gain = pyplis.utils.DarkOffsetInfo(id="dark1", type="dark",
                                                 acronym="D1H", read_gain=1)

    # put the 4 dark info objects into a list and assign to the camera
    dark_info = [offset_low_gain, offset_high_gain,
                 dark_low_gain, dark_high_gain]

    cam.dark_info = dark_info

    # Now specify further information about the camera

    # camera ID (needs to be unique, i.e. not included in data base, call
    # pyplis.inout.get_all_valid_cam_ids() to check existing IDs)
    cam.cam_id = "picam-1"

    # image file type
    cam.file_type = "png"

    # File name delimiter for information extraction
    cam.delim = "_"

    # position of acquisition time (and date) string in file name after
    # splitting with delimiter
    cam.time_info_pos = 0

    # datetime string conversion of acq. time string in file name
    cam.time_info_str = "%Y-%m-%dT%H%M%S"

    # position of image filter type acronym in filename
    cam.filter_id_pos = 1

    # position of meas type info
    cam.meas_type_pos = 4

    # Define which dark correction type to use
    # 1: determine a dark image based on image exposure time using a dark img
    # (with long exposure -> dark current predominant) and a dark image with
    # shortest possible exposure (-> detector offset predominant). For more
    # info see function model_dark_image in processing.py module
    # 2: subtraction of a dark image recorded at same exposure time than the
    # actual image
    cam.darkcorr_opt = 2

    # If the file name also includes the exposure time, this can be specified
    # here:
    cam.texp_pos = 4  # the ECII does not...

    # the unit of the exposure time (choose from "s" or "ms")
    cam.texp_unit = "ms"

    # define the main filter of the camera (this is only important for cameras
    # which include, e.g. several on band filters.). The ID need to be one of
    # the filter IDs specified above
    cam.main_filter_id = "on"

    # camera focal length can be specified here (but does not need to be, in
    # case of the ECII cam, there is no "default" focal length, so this is left
    # empty)
    cam.focal_length = cam_specs.estimate_focal_length()

    # Detector geometry
    # Using PiCam binned values (binning 2592 x 1944 to 648 x 486)
    cam.pix_height = cam_specs.pix_size_x  # pixel height in m
    cam.pix_width = cam_specs.pix_size_y  # pixel width in m
    cam.pixnum_x = cam_specs.pix_num_x
    cam.pixnum_y = cam_specs.pix_num_y

    cam._init_access_substring_info()

    cam.io_opts = dict(USE_ALL_FILES=False,
                       SEPARATE_FILTERS=True,
                       INCLUDE_SUB_DIRS=True,
                       LINK_OFF_TO_ON=True)

    # Set the custom image import method
    cam.image_import_method = load_picam_png
    # That's it...
    return cam


def plot_pcs_profiles_4_tau_images(tau0, tau1, tau2, tau3, pcs_line):
    """Plot PCS profiles for all 4 methods."""
    BG_CORR_MODES = [0,    # 2D poly surface fit (without sky radiance image)
                     1,    # Scaling of sky radiance image
                     4,    # Scaling + linear gradient correction in x & y direction
                     6]    # Scaling + quadr. gradient correction in x & y direction

    fig, ax = plt.subplots(1, 1)
    tau_imgs = [tau0, tau1, tau2, tau3]

    for k in range(4):
        img = tau_imgs[k]
        profile = pcs_line.get_line_profile(img)
        ax.plot(profile, "-", label=r"Mode %d: $\phi=%.3f$"
                % (BG_CORR_MODES[k], np.mean(profile)))

    ax.grid()
    ax.set_ylabel(r"$\tau_{on}$", fontsize=20)
    ax.set_xlim([0, pcs_line.length()])
    ax.set_xticklabels([])
    ax.set_xlabel("PCS", fontsize=16)
    ax.legend(loc="best", fancybox=True, framealpha=0.5, fontsize=12)
    return fig


class UnrecognisedSourceError(BaseException):
    """Error raised for a source which cannot be found online"""
    pass<|MERGE_RESOLUTION|>--- conflicted
+++ resolved
@@ -240,14 +240,10 @@
         self.got_doas_fov = False
         self.got_cal_cell = False
         self._cell_cal_dir = None
-<<<<<<< HEAD
+        self._cal_series_path = None
         self.sens_mask_opts = [0,2]       # Use sensitivity mask when cal_type_int is set to one of the specified options, 0 = cell, 1 = doas, 2 = cell + doas
         self.use_sensitivity_mask = True  # If true, the sensitivty mask will be used to correct tau images
-        self.cal_type_int = 1             # Calibration method: 0 = Cell, 1= DOAS, 2 = Cell and DOAS (cell used to adjust FOV sensitivity)
-=======
-        self._cal_series_path = None
-        self.cal_type = 1       # Calibration method: 0 = Cell, 1= DOAS, 2 = Cell and DOAS (cell used to adjust FOV sensitivity), 4 = preloaded coefficients
->>>>>>> e6c5edc7
+        self.cal_type_int = 1             # Calibration method: 0 = Cell, 1= DOAS, 2 = Cell and DOAS (cell used to adjust FOV sensitivity), 4 = preloaded coefficients
         self.cell_dict_A = {}
         self.cell_dict_B = {}
         self.cell_tau_dict = {}     # Dictionary holds optical depth images for each cell
@@ -445,7 +441,15 @@
         self.perform_cell_calibration_pyplis(plot=True)
 
     @property
-<<<<<<< HEAD
+    def cal_series_path(self):
+        return self._cal_series_path
+
+    @cal_series_path.setter
+    def cal_series_path(self, value):
+        self._cal_series_path = value
+        self.load_cal_series(self._cal_series_path)
+
+    @property
     def flow_glob(self):
         return self.velo_modes['flow_glob']
 
@@ -549,15 +553,6 @@
     def cal_type_int(self, value):
         self._cal_type_int = value
         self.use_sensitivity_mask = value in self.sens_mask_opts
-=======
-    def cal_series_path(self):
-        return self._cal_series_path
-
-    @cal_series_path.setter
-    def cal_series_path(self, value):
-        self._cal_series_path = value
-        self.load_cal_series(self._cal_series_path)
->>>>>>> e6c5edc7
 
     def update_cam_geom(self, geom_info):
         """Updates camera geometry info by creating a new object and updating MeasSetup object
@@ -2175,7 +2170,7 @@
 
             cal_img.edit_log["gascalib"] = True
 
-        elif self.cal_type == 3:        # Preloaded calibration coefficients from CSV file
+        elif self.cal_type_int == 3:        # Preloaded calibration coefficients from CSV file
             if self.calibration_series is None:
                 return cal_img
 
